from __future__ import annotations

import dataclasses
from itertools import chain
from typing import (
    TYPE_CHECKING,
    Any,
    Dict,
    List,
    Optional,
    Set,
    Tuple,
    TypeVar,
    Union,
    cast,
    overload,
)

from graphql import is_union_type
from graphql.language.printer import print_ast
from graphql.type import (
    is_enum_type,
    is_input_type,
    is_interface_type,
    is_object_type,
    is_scalar_type,
    is_specified_directive,
)
from graphql.utilities.print_schema import (
    is_defined_type,
    print_block,
    print_deprecated,
    print_description,
    print_implemented_interfaces,
    print_specified_by_url,
)
from graphql.utilities.print_schema import print_type as original_print_type

from strawberry.custom_scalar import ScalarWrapper
from strawberry.enum import EnumDefinition
from strawberry.schema_directive import Location, StrawberrySchemaDirective
from strawberry.type import StrawberryContainer
from strawberry.unset import UNSET

from .ast_from_value import ast_from_value

if TYPE_CHECKING:
<<<<<<< HEAD
    from strawberry.schema import Schema
=======
    from graphql import (
        GraphQLArgument,
        GraphQLEnumType,
        GraphQLEnumValue,
        GraphQLScalarType,
        GraphQLUnionType,
    )
    from graphql.type.directives import GraphQLDirective

    from strawberry.field import StrawberryField
    from strawberry.schema import BaseSchema
>>>>>>> d18d2539


_T = TypeVar("_T")


@dataclasses.dataclass
class PrintExtras:
    directives: Set[str] = dataclasses.field(default_factory=set)
    types: Set[type] = dataclasses.field(default_factory=set)


@overload
def _serialize_dataclasses(value: Dict[_T, object]) -> Dict[_T, object]:
    ...


@overload
def _serialize_dataclasses(value: Union[List[object], Tuple[object]]) -> List[object]:
    ...


@overload
def _serialize_dataclasses(value: object) -> object:
    ...


def _serialize_dataclasses(value):
    if dataclasses.is_dataclass(value):
        return dataclasses.asdict(value)
    if isinstance(value, (list, tuple)):
        return [_serialize_dataclasses(v) for v in value]
    if isinstance(value, dict):
        return {k: _serialize_dataclasses(v) for k, v in value.items()}

    return value


def print_schema_directive_params(
    directive: GraphQLDirective, values: Dict[str, Any]
) -> str:
    params = []
    for name, arg in directive.args.items():
        value = values.get(name, arg.default_value)
        if value is UNSET:
            value = None
        else:
            ast = ast_from_value(_serialize_dataclasses(value), arg.type)
            value = ast and f"{name}: {print_ast(ast)}"

        if value:
            params.append(value)

    if not params:
        return ""

    return "(" + ", ".join(params) + ")"


def print_schema_directive(
    directive: Any, schema: Schema, *, extras: PrintExtras
) -> str:
    strawberry_directive = cast(
        StrawberrySchemaDirective, directive.__class__.__strawberry_directive__
    )
    schema_converter = schema.schema_converter
    gql_directive = schema_converter.from_schema_directive(directive.__class__)
    params = print_schema_directive_params(
        gql_directive,
        {
            schema.config.name_converter.get_graphql_name(f): getattr(
                directive, f.python_name or f.name, UNSET
            )
            for f in strawberry_directive.fields
        },
    )

    printed_directive = print_directive(gql_directive, schema=schema)

    if printed_directive is not None:
        extras.directives.add(printed_directive)

        for field in strawberry_directive.fields:
            f_type = field.type

            while isinstance(f_type, StrawberryContainer):
                f_type = f_type.of_type

            if hasattr(f_type, "_type_definition"):
                extras.types.add(cast(type, f_type))

            if hasattr(f_type, "_scalar_definition"):
                extras.types.add(cast(type, f_type))

            if isinstance(f_type, EnumDefinition):
                extras.types.add(cast(type, f_type))

    return f" @{gql_directive.name}{params}"


def print_field_directives(
    field: Optional[StrawberryField], schema: Schema, *, extras: PrintExtras
) -> str:
    if not field:
        return ""

    directives = (
        directive
        for directive in field.directives
        if any(
            location in [Location.FIELD_DEFINITION, Location.INPUT_FIELD_DEFINITION]
            for location in directive.__strawberry_directive__.locations  # type: ignore
        )
    )

    return "".join(
        print_schema_directive(directive, schema=schema, extras=extras)
        for directive in directives
    )


def print_argument_directives(
    argument: GraphQLArgument, *, schema: Schema, extras: PrintExtras
) -> str:
    strawberry_type = argument.extensions.get("strawberry-definition")
    directives = strawberry_type.directives if strawberry_type else []

    return "".join(
        print_schema_directive(directive, schema=schema, extras=extras)
        for directive in directives
    )


def print_args(
    args: Dict[str, GraphQLArgument],
    indentation: str = "",
    *,
    schema: Schema,
    extras: PrintExtras,
) -> str:
    if not args:
        return ""

    # If every arg does not have a description, print them on one line.
    if not any(arg.description for arg in args.values()):
        return (
            "("
            + ", ".join(
                (
                    f"{print_input_value(name, arg)}"
                    f"{print_argument_directives(arg, schema=schema, extras=extras)}"
                )
                for name, arg in args.items()
            )
            + ")"
        )

    return (
        "(\n"
        + "\n".join(
            print_description(arg, f"  {indentation}", not i)
            + f"  {indentation}"
            + print_input_value(name, arg)
            + print_argument_directives(arg, schema=schema, extras=extras)
            for i, (name, arg) in enumerate(args.items())
        )
        + f"\n{indentation})"
    )


<<<<<<< HEAD
def print_fields(type_, schema: Schema, *, extras: PrintExtras) -> str:
=======
def print_fields(type_, schema: BaseSchema, *, extras: PrintExtras) -> str:
    from strawberry.schema.schema_converter import GraphQLCoreConverter

>>>>>>> d18d2539
    fields = []

    for i, (name, field) in enumerate(type_.fields.items()):
        strawberry_field = field.extensions and field.extensions.get(
            GraphQLCoreConverter.DEFINITION_BACKREF
        )

        args = (
            print_args(field.args, "  ", schema=schema, extras=extras)
            if hasattr(field, "args")
            else ""
        )

        fields.append(
            print_description(field, "  ", not i)
            + f"  {name}"
            + args
            + f": {field.type}"
            + print_field_directives(strawberry_field, schema=schema, extras=extras)
            + print_deprecated(field.deprecation_reason)
        )

    return print_block(fields)


def print_scalar(
    type_: GraphQLScalarType, *, schema: Schema, extras: PrintExtras
) -> str:
    # TODO: refactor this
    strawberry_type = type_.extensions.get("strawberry-definition")
    directives = strawberry_type.directives if strawberry_type else []

    printed_directives = "".join(
        print_schema_directive(directive, schema=schema, extras=extras)
        for directive in directives
    )

    return (
        print_description(type_)
        + f"scalar {type_.name}"
        + print_specified_by_url(type_)
        + printed_directives
    ).strip()


def print_enum_value(
    name: str,
    value: GraphQLEnumValue,
    first_in_block,
    *,
    schema: Schema,
    extras: PrintExtras,
) -> str:
    strawberry_type = value.extensions.get("strawberry-definition")
    directives = strawberry_type.directives if strawberry_type else []

    printed_directives = "".join(
        print_schema_directive(directive, schema=schema, extras=extras)
        for directive in directives
    )

    return (
        print_description(value, "  ", first_in_block)
        + f"  {name}"
        + print_deprecated(value.deprecation_reason)
        + printed_directives
    )


def print_enum(type_: GraphQLEnumType, *, schema: Schema, extras: PrintExtras) -> str:
    strawberry_type = type_.extensions.get("strawberry-definition")
    directives = strawberry_type.directives if strawberry_type else []

    printed_directives = "".join(
        print_schema_directive(directive, schema=schema, extras=extras)
        for directive in directives
    )

    values = [
        print_enum_value(name, value, not i, schema=schema, extras=extras)
        for i, (name, value) in enumerate(type_.values.items())
    ]
    return (
        print_description(type_)
        + f"enum {type_.name}"
        + printed_directives
        + print_block(values)
    )


<<<<<<< HEAD
def print_extends(type_, schema: Schema):
=======
def print_extends(type_, schema: BaseSchema):
    from strawberry.schema.schema_converter import GraphQLCoreConverter

>>>>>>> d18d2539
    strawberry_type = type_.extensions and type_.extensions.get(
        GraphQLCoreConverter.DEFINITION_BACKREF
    )

    if strawberry_type and strawberry_type.extend:
        return "extend "

    return ""


<<<<<<< HEAD
def print_type_directives(type_, schema: Schema, *, extras: PrintExtras) -> str:
=======
def print_type_directives(type_, schema: BaseSchema, *, extras: PrintExtras) -> str:
    from strawberry.schema.schema_converter import GraphQLCoreConverter

>>>>>>> d18d2539
    strawberry_type = type_.extensions and type_.extensions.get(
        GraphQLCoreConverter.DEFINITION_BACKREF
    )

    if not strawberry_type:
        return ""

    allowed_locations = (
        [Location.INPUT_OBJECT] if strawberry_type.is_input else [Location.OBJECT]
    )

    directives = (
        directive
        for directive in strawberry_type.directives or []
        if any(
            location in allowed_locations
            for location in directive.__strawberry_directive__.locations
        )
    )

    return "".join(
        print_schema_directive(directive, schema=schema, extras=extras)
        for directive in directives
    )


def _print_object(type_, schema: Schema, *, extras: PrintExtras) -> str:
    return (
        print_description(type_)
        + print_extends(type_, schema)
        + f"type {type_.name}"
        + print_implemented_interfaces(type_)
        + print_type_directives(type_, schema, extras=extras)
        + print_fields(type_, schema, extras=extras)
    )


def _print_interface(type_, schema: Schema, *, extras: PrintExtras) -> str:
    return (
        print_description(type_)
        + print_extends(type_, schema)
        + f"interface {type_.name}"
        + print_implemented_interfaces(type_)
        + print_type_directives(type_, schema, extras=extras)
        + print_fields(type_, schema, extras=extras)
    )


def print_input_value(name: str, arg: GraphQLArgument) -> str:
    default_ast = ast_from_value(arg.default_value, arg.type)
    arg_decl = f"{name}: {arg.type}"
    if default_ast:
        arg_decl += f" = {print_ast(default_ast)}"
    return arg_decl + print_deprecated(arg.deprecation_reason)


<<<<<<< HEAD
def _print_input_object(type_, schema: Schema, *, extras: PrintExtras) -> str:
=======
def _print_input_object(type_, schema: BaseSchema, *, extras: PrintExtras) -> str:
    from strawberry.schema.schema_converter import GraphQLCoreConverter

>>>>>>> d18d2539
    fields = []
    for i, (name, field) in enumerate(type_.fields.items()):
        strawberry_field = field.extensions and field.extensions.get(
            GraphQLCoreConverter.DEFINITION_BACKREF
        )

        fields.append(
            print_description(field, "  ", not i)
            + "  "
            + print_input_value(name, field)
            + print_field_directives(strawberry_field, schema=schema, extras=extras)
        )

    return (
        print_description(type_)
        + f"input {type_.name}"
        + print_type_directives(type_, schema, extras=extras)
        + print_block(fields)
    )


def print_union(type_: GraphQLUnionType, *, schema: Schema, extras: PrintExtras) -> str:
    strawberry_type = type_.extensions.get("strawberry-definition")
    directives = strawberry_type.directives if strawberry_type else []

    printed_directives = "".join(
        print_schema_directive(directive, schema=schema, extras=extras)
        for directive in directives
    )

    types = type_.types
    possible_types = " = " + " | ".join(t.name for t in types) if types else ""
    return (
        print_description(type_)
        + f"union {type_.name}{printed_directives}"
        + possible_types
    )


def _print_type(type_, schema: Schema, *, extras: PrintExtras) -> str:
    # prevents us from trying to print a scalar as an input type
    if is_scalar_type(type_):
        return print_scalar(type_, schema=schema, extras=extras)

    if is_enum_type(type_):
        return print_enum(type_, schema=schema, extras=extras)

    if is_object_type(type_):
        return _print_object(type_, schema, extras=extras)

    if is_input_type(type_):
        return _print_input_object(type_, schema, extras=extras)

    if is_interface_type(type_):
        return _print_interface(type_, schema, extras=extras)

    if is_union_type(type_):
        return print_union(type_, schema=schema, extras=extras)

    return original_print_type(type_)


def print_schema_directives(schema: Schema, *, extras: PrintExtras) -> str:
    directives = (
        directive
        for directive in schema.schema_directives
        if any(
            location in [Location.SCHEMA]
            for location in directive.__strawberry_directive__.locations  # type: ignore
        )
    )

    return "".join(
        print_schema_directive(directive, schema=schema, extras=extras)
        for directive in directives
    )


def _all_root_names_are_common_names(schema: Schema) -> bool:
    query = schema.query._type_definition
    mutation = schema.mutation._type_definition if schema.mutation else None
    subscription = schema.subscription._type_definition if schema.subscription else None

    return (
        query.name == "Query"
        and (mutation is None or mutation.name == "Mutation")
        and (subscription is None or subscription.name == "Subscription")
    )


def print_schema_definition(schema: Schema, *, extras: PrintExtras) -> Optional[str]:
    # TODO: add support for description

    if _all_root_names_are_common_names(schema) and not schema.schema_directives:
        return None

    query_type = schema.query._type_definition
    operation_types = [f"  query: {query_type.name}"]

    if schema.mutation:
        mutation_type = schema.mutation._type_definition
        operation_types.append(f"  mutation: {mutation_type.name}")

    if schema.subscription:
        subscription_type = schema.subscription._type_definition
        operation_types.append(f"  subscription: {subscription_type.name}")

    directives = print_schema_directives(schema, extras=extras)

    return f"schema{directives} {{\n" + "\n".join(operation_types) + "\n}"


def print_directive(directive: GraphQLDirective, *, schema: Schema) -> Optional[str]:
    strawberry_directive = directive.extensions["strawberry-definition"]

    if (
        isinstance(strawberry_directive, StrawberrySchemaDirective)
        and not strawberry_directive.print_definition
    ):
        return None

    return (
        print_description(directive)
        + f"directive @{directive.name}"
        # TODO: add support for directives on arguments directives
        + print_args(directive.args, schema=schema, extras=PrintExtras())
        + (" repeatable" if directive.is_repeatable else "")
        + " on "
        + " | ".join(location.name for location in directive.locations)
    )


def is_builtin_directive(directive: GraphQLDirective) -> bool:
    # this allows to force print the builtin directives if there's a
    # directive that was implemented using the schema_directive

    if is_specified_directive(directive):
        strawberry_definition = directive.extensions.get("strawberry-definition")

        return strawberry_definition is None

    return False


def print_schema(schema: Schema) -> str:
    graphql_core_schema = schema._schema
    extras = PrintExtras()

    directives = filter(
        lambda n: not is_builtin_directive(n), graphql_core_schema.directives
    )
    type_map = graphql_core_schema.type_map
    # see https://github.com/python/mypy/issues/12682
    types = filter(is_defined_type, map(type_map.get, sorted(type_map)))  # type: ignore

    types_printed = [_print_type(type_, schema, extras=extras) for type_ in types]
    schema_definition = print_schema_definition(schema, extras=extras)

    directives_str = filter(
        None, [print_directive(directive, schema=schema) for directive in directives]
    )

    def _name_getter(type_: Any):
        if hasattr(type_, "name"):
            return type_.name
        if isinstance(type_, ScalarWrapper):
            return type_._scalar_definition.name
        return type_.__name__

    return "\n\n".join(
        chain(
            sorted(extras.directives),
            filter(None, [schema_definition]),
            directives_str,
            types_printed,
            (
                _print_type(
                    schema.schema_converter.from_type(type_), schema, extras=extras
                )
                # Make sure extra types are ordered for predictive printing
                for type_ in sorted(extras.types, key=_name_getter)
            ),
        )
    )<|MERGE_RESOLUTION|>--- conflicted
+++ resolved
@@ -45,9 +45,6 @@
 from .ast_from_value import ast_from_value
 
 if TYPE_CHECKING:
-<<<<<<< HEAD
-    from strawberry.schema import Schema
-=======
     from graphql import (
         GraphQLArgument,
         GraphQLEnumType,
@@ -58,8 +55,7 @@
     from graphql.type.directives import GraphQLDirective
 
     from strawberry.field import StrawberryField
-    from strawberry.schema import BaseSchema
->>>>>>> d18d2539
+    from strawberry.schema import Schema
 
 
 _T = TypeVar("_T")
@@ -229,13 +225,9 @@
     )
 
 
-<<<<<<< HEAD
 def print_fields(type_, schema: Schema, *, extras: PrintExtras) -> str:
-=======
-def print_fields(type_, schema: BaseSchema, *, extras: PrintExtras) -> str:
     from strawberry.schema.schema_converter import GraphQLCoreConverter
 
->>>>>>> d18d2539
     fields = []
 
     for i, (name, field) in enumerate(type_.fields.items()):
@@ -326,13 +318,9 @@
     )
 
 
-<<<<<<< HEAD
 def print_extends(type_, schema: Schema):
-=======
-def print_extends(type_, schema: BaseSchema):
     from strawberry.schema.schema_converter import GraphQLCoreConverter
 
->>>>>>> d18d2539
     strawberry_type = type_.extensions and type_.extensions.get(
         GraphQLCoreConverter.DEFINITION_BACKREF
     )
@@ -343,13 +331,9 @@
     return ""
 
 
-<<<<<<< HEAD
 def print_type_directives(type_, schema: Schema, *, extras: PrintExtras) -> str:
-=======
-def print_type_directives(type_, schema: BaseSchema, *, extras: PrintExtras) -> str:
     from strawberry.schema.schema_converter import GraphQLCoreConverter
 
->>>>>>> d18d2539
     strawberry_type = type_.extensions and type_.extensions.get(
         GraphQLCoreConverter.DEFINITION_BACKREF
     )
@@ -406,13 +390,9 @@
     return arg_decl + print_deprecated(arg.deprecation_reason)
 
 
-<<<<<<< HEAD
 def _print_input_object(type_, schema: Schema, *, extras: PrintExtras) -> str:
-=======
-def _print_input_object(type_, schema: BaseSchema, *, extras: PrintExtras) -> str:
     from strawberry.schema.schema_converter import GraphQLCoreConverter
 
->>>>>>> d18d2539
     fields = []
     for i, (name, field) in enumerate(type_.fields.items()):
         strawberry_field = field.extensions and field.extensions.get(
