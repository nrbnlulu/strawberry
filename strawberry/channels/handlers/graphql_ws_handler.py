from __future__ import annotations

from contextlib import suppress
from typing import TYPE_CHECKING, Any, Optional

<<<<<<< HEAD
from strawberry.channels.handlers.base import ChannelsWSConsumer
from strawberry.schema import Schema
=======
>>>>>>> d18d2539
from strawberry.subscriptions import GRAPHQL_WS_PROTOCOL
from strawberry.subscriptions.protocols.graphql_ws.handlers import BaseGraphQLWSHandler

if TYPE_CHECKING:
    from strawberry.channels.handlers.base import ChannelsWSConsumer
    from strawberry.schema import BaseSchema
    from strawberry.subscriptions.protocols.graphql_ws.types import OperationMessage


class GraphQLWSHandler(BaseGraphQLWSHandler):
    def __init__(
        self,
        schema: Schema,
        debug: bool,
        keep_alive: bool,
        keep_alive_interval: float,
        get_context,
        get_root_value,
        ws: ChannelsWSConsumer,
    ):
        super().__init__(schema, debug, keep_alive, keep_alive_interval)
        self._get_context = get_context
        self._get_root_value = get_root_value
        self._ws = ws

    async def get_context(self) -> Any:
        return await self._get_context(
            request=self._ws, connection_params=self.connection_params
        )

    async def get_root_value(self) -> Any:
        return await self._get_root_value(request=self._ws)

    async def send_json(self, data: OperationMessage) -> None:
        await self._ws.send_json(data)

    async def close(self, code: int = 1000, reason: Optional[str] = None) -> None:
        # Close messages are not part of the ASGI ref yet
        await self._ws.close(code=code)

    async def handle_request(self) -> Any:
        await self._ws.accept(subprotocol=GRAPHQL_WS_PROTOCOL)

    async def handle_disconnect(self, code):
        if self.keep_alive_task:
            self.keep_alive_task.cancel()
            with suppress(BaseException):
                await self.keep_alive_task

        for operation_id in list(self.subscriptions.keys()):
            await self.cleanup_operation(operation_id)

    async def handle_invalid_message(self, error_message: str) -> None:
        # This is not part of the BaseGraphQLWSHandler's interface, but the
        # channels integration is a high level wrapper that forwards this to
        # both us and the BaseGraphQLTransportWSHandler.
        pass<|MERGE_RESOLUTION|>--- conflicted
+++ resolved
@@ -3,17 +3,12 @@
 from contextlib import suppress
 from typing import TYPE_CHECKING, Any, Optional
 
-<<<<<<< HEAD
-from strawberry.channels.handlers.base import ChannelsWSConsumer
-from strawberry.schema import Schema
-=======
->>>>>>> d18d2539
 from strawberry.subscriptions import GRAPHQL_WS_PROTOCOL
 from strawberry.subscriptions.protocols.graphql_ws.handlers import BaseGraphQLWSHandler
 
 if TYPE_CHECKING:
     from strawberry.channels.handlers.base import ChannelsWSConsumer
-    from strawberry.schema import BaseSchema
+    from strawberry.schema import Schema
     from strawberry.subscriptions.protocols.graphql_ws.types import OperationMessage
 
 
