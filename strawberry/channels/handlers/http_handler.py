--- conflicted
+++ resolved
@@ -18,10 +18,6 @@
     parse_request_data,
     process_result,
 )
-<<<<<<< HEAD
-from strawberry.schema import Schema
-=======
->>>>>>> d18d2539
 from strawberry.schema.exceptions import InvalidOperationTypeError
 from strawberry.types.graphql import OperationType
 from strawberry.utils.graphiql import get_graphiql_html
@@ -30,7 +26,7 @@
 
 if TYPE_CHECKING:
     from strawberry.http import GraphQLHTTPResponse, GraphQLRequestData
-    from strawberry.schema import BaseSchema
+    from strawberry.schema import Schema
     from strawberry.types import ExecutionResult
 
 
