from functools import lru_cache
from typing import Any, Dict, Iterable, List, Optional, Type, Union, cast

from graphql import ExecutionContext as GraphQLExecutionContext
from graphql import (
    GraphQLError,
    GraphQLNamedType,
    GraphQLNonNull,
    GraphQLSchema,
    get_introspection_query,
    validate_schema,
)
from graphql.type.directives import specified_directives

from strawberry.annotation import StrawberryAnnotation
from strawberry.custom_scalar import ScalarDefinition, ScalarWrapper
from strawberry.directive import StrawberryDirective
from strawberry.enum import EnumDefinition
from strawberry.extensions import Extension
from strawberry.extensions.directives import (
    DirectivesExtension,
    DirectivesExtensionSync,
)
from strawberry.field import StrawberryField
from strawberry.schema.schema_converter import GraphQLCoreConverter
from strawberry.schema.types.scalar import DEFAULT_SCALAR_REGISTRY
from strawberry.types import ExecutionContext, ExecutionResult
from strawberry.types.graphql import OperationType
from strawberry.types.types import TypeDefinition
from strawberry.union import StrawberryUnion

from ..printer import print_schema
from ..utils.logging import StrawberryLogger
from . import compat
from .config import StrawberryConfig
from .execute import AsyncExecution, execute_sync
from .subscribe import Subscription

DEFAULT_ALLOWED_OPERATION_TYPES = {
    OperationType.QUERY,
    OperationType.MUTATION,
    OperationType.SUBSCRIPTION,
}


class Schema:
    def __init__(
        self,
        # TODO: can we make sure we only allow to pass
        # something that has been decorated?
        query: Type,
        mutation: Optional[Type] = None,
        subscription: Optional[Type] = None,
        directives: Iterable[StrawberryDirective] = (),
        types=(),
        extensions: Iterable[Union[Type[Extension], Extension]] = (),
        execution_context_class: Optional[Type[GraphQLExecutionContext]] = None,
        config: Optional[StrawberryConfig] = None,
        scalar_overrides: Optional[
            Dict[object, Union[Type, ScalarWrapper, ScalarDefinition]]
        ] = None,
        schema_directives: Iterable[object] = (),
    ):
        self.query = query
        self.mutation = mutation
        self.subscription = subscription

        self.extensions = extensions
        self.execution_context_class = execution_context_class
        self.config = config or StrawberryConfig()

        SCALAR_OVERRIDES_DICT_TYPE = Dict[
            object, Union[ScalarWrapper, ScalarDefinition]
        ]

        scalar_registry: SCALAR_OVERRIDES_DICT_TYPE = {**DEFAULT_SCALAR_REGISTRY}
        if scalar_overrides:
            # TODO: check that the overrides are valid
            scalar_registry.update(cast(SCALAR_OVERRIDES_DICT_TYPE, scalar_overrides))

        self.schema_converter = GraphQLCoreConverter(self.config, scalar_registry)
        self.directives = directives
        self.schema_directives = schema_directives

        query_type = self.schema_converter.from_object(query._type_definition)
        mutation_type = (
            self.schema_converter.from_object(mutation._type_definition)
            if mutation
            else None
        )
        subscription_type = (
            self.schema_converter.from_object(subscription._type_definition)
            if subscription
            else None
        )

        graphql_directives = [
            self.schema_converter.from_directive(directive) for directive in directives
        ]

        graphql_types = []
        for type_ in types:
            if compat.is_schema_directive(type_):
                graphql_directives.append(
                    self.schema_converter.from_schema_directive(type_)
                )
            else:
                if hasattr(type_, "_type_definition"):
                    if type_._type_definition.is_generic:
                        type_ = StrawberryAnnotation(type_).resolve()
                graphql_type = self.schema_converter.from_maybe_optional(type_)
                if isinstance(graphql_type, GraphQLNonNull):
                    graphql_type = graphql_type.of_type
                if not isinstance(graphql_type, GraphQLNamedType):
                    raise TypeError(f"{graphql_type} is not a named GraphQL Type")
                graphql_types.append(graphql_type)

        try:
            self._schema = GraphQLSchema(
                query=query_type,
                mutation=mutation_type,
                subscription=subscription_type if subscription else None,
                directives=specified_directives + tuple(graphql_directives),
                types=graphql_types,
                extensions={
                    GraphQLCoreConverter.DEFINITION_BACKREF: self,
                },
            )

        except TypeError as error:
            # GraphQL core throws a TypeError if there's any exception raised
            # during the schema creation, so we check if the cause was a
            # StrawberryError and raise it instead if that's the case.

            from strawberry.exceptions import StrawberryException

            if isinstance(error.__cause__, StrawberryException):
                raise error.__cause__ from None

            raise

        # attach our schema to the GraphQL schema instance
        self._schema._strawberry_schema = self  # type: ignore

        # Validate schema early because we want developers to know about
        # possible issues as soon as possible
        errors = validate_schema(self._schema)
        if errors:
            formatted_errors = "\n\n".join(f"❌ {error.message}" for error in errors)
            raise ValueError(f"Invalid Schema. Errors:\n\n{formatted_errors}")

    def get_extensions(
        self, sync: bool = False
    ) -> List[Union[Type[Extension], Extension]]:
        extensions = list(self.extensions)

        if self.directives:
            extensions.append(DirectivesExtensionSync if sync else DirectivesExtension)

        return extensions

    @lru_cache()
    def get_type_by_name(
        self, name: str
    ) -> Optional[
        Union[TypeDefinition, ScalarDefinition, EnumDefinition, StrawberryUnion]
    ]:
        # TODO: respect auto_camel_case
        if name in self.schema_converter.type_map:
            return self.schema_converter.type_map[name].definition

        return None

    def get_field_for_type(
        self, field_name: str, type_name: str
    ) -> Optional[StrawberryField]:
        type_ = self.get_type_by_name(type_name)

        if not type_:
            return None  # pragma: no cover

        assert isinstance(type_, TypeDefinition)

        return next(
            (
                field
                for field in type_.fields
                if self.config.name_converter.get_graphql_name(field) == field_name
            ),
            None,
        )

    @lru_cache()
    def get_directive_by_name(self, graphql_name: str) -> Optional[StrawberryDirective]:
        return next(
            (
                directive
                for directive in self.directives
                if self.config.name_converter.from_directive(directive) == graphql_name
            ),
            None,
        )

    def _create_execution_context(
        self,
        query: Optional[str],
        variable_values: Optional[Dict[str, Any]] = None,
        context_value: Optional[Any] = None,
        root_value: Optional[Any] = None,
        operation_name: Optional[str] = None,
    ):

        return ExecutionContext(
            query=query,
            schema=self,
            context=context_value,
            root_value=root_value,
            variables=variable_values,
            provided_operation_name=operation_name,
        )

    def execute_sync(
        self,
        query: str,
        variable_values: Optional[Dict[str, Any]] = None,
        context_value: Optional[Any] = None,
        root_value: Optional[Any] = None,
        operation_name: Optional[str] = None,
        allowed_operation_types: Optional[Iterable[OperationType]] = None,
    ) -> ExecutionResult:
        if allowed_operation_types is None:
            allowed_operation_types = DEFAULT_ALLOWED_OPERATION_TYPES

        execution_context = self._create_execution_context(
            query, variable_values, context_value, root_value, operation_name
        )

        result = execute_sync(
            self._schema,
<<<<<<< HEAD
            query,
            extensions=self.get_extensions(sync=True),
=======
            extensions=self.get_extensions(),
>>>>>>> 641145ba
            execution_context_class=self.execution_context_class,
            execution_context=execution_context,
            allowed_operation_types=allowed_operation_types,
            process_errors=self.process_errors,
        )

        return result

    async def execute(
        self,
        query: Optional[str],
        variable_values: Optional[Dict[str, Any]] = None,
        context_value: Optional[Any] = None,
        root_value: Optional[Any] = None,
        operation_name: Optional[str] = None,
        allowed_operation_types: Optional[Iterable[OperationType]] = None,
    ) -> ExecutionResult:
        if allowed_operation_types is None:
            allowed_operation_types = DEFAULT_ALLOWED_OPERATION_TYPES

        execution_context = self._create_execution_context(
            query, variable_values, context_value, root_value, operation_name
        )

<<<<<<< HEAD
        return await AsyncExecution(
            schema=self._schema,
            extensions=self.get_extensions(),
=======
        result = execute_sync(
            self._schema,
            extensions=self.get_extensions(sync=True),
>>>>>>> 641145ba
            execution_context_class=self.execution_context_class,
            execution_context=execution_context,
            allowed_operation_types=allowed_operation_types,
            process_errors=self.process_errors,
        ).execute()

    async def subscribe(
        self,
        # TODO: make this optional when we support extensions
        query: str,
        variable_values: Optional[Dict[str, Any]] = None,
        context_value: Optional[Any] = None,
        root_value: Optional[Any] = None,
        operation_name: Optional[str] = None,
    ):

        execution_context = self._create_execution_context(
            query, variable_values, context_value, root_value, operation_name
        )

        return await Subscription(
            schema=self._schema,
            extensions=self.get_extensions(),
            execution_context=execution_context,
            allowed_operation_types=[OperationType.SUBSCRIPTION],
            process_errors=self.process_errors,
        ).subscribe()

    def as_str(self) -> str:
        return print_schema(self)

    __str__ = as_str

    def introspect(self) -> Dict[str, Any]:
        """Return the introspection query result for the current schema

        Raises:
            ValueError: If the introspection query fails due to an invalid schema
        """
        introspection = self.execute_sync(get_introspection_query())
        if introspection.errors or not introspection.data:
            raise ValueError(f"Invalid Schema. Errors {introspection.errors!r}")

        return introspection.data

    def process_errors(
        self,
        errors: List[GraphQLError],
        execution_context: Optional[ExecutionContext] = None,
    ) -> None:
        for error in errors:
            StrawberryLogger.error(error, execution_context)<|MERGE_RESOLUTION|>--- conflicted
+++ resolved
@@ -221,38 +221,6 @@
 
     def execute_sync(
         self,
-        query: str,
-        variable_values: Optional[Dict[str, Any]] = None,
-        context_value: Optional[Any] = None,
-        root_value: Optional[Any] = None,
-        operation_name: Optional[str] = None,
-        allowed_operation_types: Optional[Iterable[OperationType]] = None,
-    ) -> ExecutionResult:
-        if allowed_operation_types is None:
-            allowed_operation_types = DEFAULT_ALLOWED_OPERATION_TYPES
-
-        execution_context = self._create_execution_context(
-            query, variable_values, context_value, root_value, operation_name
-        )
-
-        result = execute_sync(
-            self._schema,
-<<<<<<< HEAD
-            query,
-            extensions=self.get_extensions(sync=True),
-=======
-            extensions=self.get_extensions(),
->>>>>>> 641145ba
-            execution_context_class=self.execution_context_class,
-            execution_context=execution_context,
-            allowed_operation_types=allowed_operation_types,
-            process_errors=self.process_errors,
-        )
-
-        return result
-
-    async def execute(
-        self,
         query: Optional[str],
         variable_values: Optional[Dict[str, Any]] = None,
         context_value: Optional[Any] = None,
@@ -267,15 +235,36 @@
             query, variable_values, context_value, root_value, operation_name
         )
 
-<<<<<<< HEAD
+        result = execute_sync(
+            self._schema,
+            extensions=self.get_extensions(sync=True),
+            execution_context_class=self.execution_context_class,
+            execution_context=execution_context,
+            allowed_operation_types=allowed_operation_types,
+            process_errors=self.process_errors,
+        )
+
+        return result
+
+    async def execute(
+        self,
+        query: Optional[str],
+        variable_values: Optional[Dict[str, Any]] = None,
+        context_value: Optional[Any] = None,
+        root_value: Optional[Any] = None,
+        operation_name: Optional[str] = None,
+        allowed_operation_types: Optional[Iterable[OperationType]] = None,
+    ) -> ExecutionResult:
+        if allowed_operation_types is None:
+            allowed_operation_types = DEFAULT_ALLOWED_OPERATION_TYPES
+
+        execution_context = self._create_execution_context(
+            query, variable_values, context_value, root_value, operation_name
+        )
+
         return await AsyncExecution(
             schema=self._schema,
             extensions=self.get_extensions(),
-=======
-        result = execute_sync(
-            self._schema,
-            extensions=self.get_extensions(sync=True),
->>>>>>> 641145ba
             execution_context_class=self.execution_context_class,
             execution_context=execution_context,
             allowed_operation_types=allowed_operation_types,
@@ -284,8 +273,7 @@
 
     async def subscribe(
         self,
-        # TODO: make this optional when we support extensions
-        query: str,
+        query: Optional[str],
         variable_values: Optional[Dict[str, Any]] = None,
         context_value: Optional[Any] = None,
         root_value: Optional[Any] = None,
