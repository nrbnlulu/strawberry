--- conflicted
+++ resolved
@@ -16,31 +16,25 @@
     cast,
 )
 
+from graphql import ExecutionResult as GraphQLExecutionResult
 from graphql import GraphQLError, parse
 from graphql import execute as original_execute
 from graphql.validation import validate
 
-<<<<<<< HEAD
-from strawberry.extensions import Extension
-=======
-from strawberry.exceptions import MissingQueryError
->>>>>>> d18d2539
-from strawberry.extensions.runner import ExtensionsRunner
-from strawberry.types import ExecutionResult
-
-from ..types.execution import ExecutionResultError
-from .exceptions import InvalidOperationTypeError
-
 if TYPE_CHECKING:
     from graphql import ExecutionContext as GraphQLExecutionContext
-    from graphql import ExecutionResult as GraphQLExecutionResult
     from graphql import GraphQLSchema
     from graphql.language import DocumentNode
     from graphql.validation import ASTValidationRule
 
     from strawberry.extensions import Extension
-    from strawberry.types import ExecutionContext
     from strawberry.types.graphql import OperationType
+
+from strawberry.extensions.runner import ExtensionsRunner
+from strawberry.types import ExecutionContext, ExecutionResult
+
+from ..types.execution import ExecutionResultError
+from .exceptions import InvalidOperationTypeError
 
 
 def parse_document(query: Optional[str]) -> DocumentNode:
@@ -140,15 +134,11 @@
                 )
 
                 if isawaitable(result):
-<<<<<<< HEAD
                     result = cast(Awaitable[GraphQLExecutionResult], result)
                     ensure_future(result).cancel()
                     raise RuntimeError(
                         "GraphQL execution failed to complete synchronously."
                     )
-=======
-                    result = await cast(Awaitable["GraphQLExecutionResult"], result)
->>>>>>> d18d2539
 
                 result = cast("GraphQLExecutionResult", result)
                 execution_context.result = result
@@ -256,7 +246,6 @@
                 return cast(
                     ExecutionResultError, await self._handle_execution_result(errors)
                 )
-<<<<<<< HEAD
             assert self.execution_context.graphql_document
             # if there was no parsing error
             async with self.extensions_runner.executing():
@@ -279,32 +268,4 @@
                 else:
                     res = self.execution_context.result
         # return results after all the operation completed.
-        return await self._handle_execution_result(res)
-=======
-
-                if isawaitable(result):
-                    result = cast(Awaitable["GraphQLExecutionResult"], result)
-                    ensure_future(result).cancel()
-                    raise RuntimeError(
-                        "GraphQL execution failed to complete synchronously."
-                    )
-
-                result = cast("GraphQLExecutionResult", result)
-                execution_context.result = result
-                # Also set errors on the execution_context so that it's easier
-                # to access in extensions
-                if result.errors:
-                    execution_context.errors = result.errors
-
-                    # Run the `Schema.process_errors` function here before
-                    # extensions have a chance to modify them (see the MaskErrors
-                    # extension). That way we can log the original errors but
-                    # only return a sanitised version to the client.
-                    process_errors(result.errors, execution_context)
-
-    return ExecutionResult(
-        data=execution_context.result.data,
-        errors=execution_context.result.errors,
-        extensions=extensions_runner.get_extensions_results_sync(),
-    )
->>>>>>> d18d2539
+        return await self._handle_execution_result(res)