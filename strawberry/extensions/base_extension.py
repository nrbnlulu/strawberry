from __future__ import annotations
<<<<<<< HEAD

import inspect
from typing import Any, Callable, Dict
=======
>>>>>>> 3430d857

from typing import TYPE_CHECKING, Any, Dict

<<<<<<< HEAD
from strawberry.types import ExecutionContext
from strawberry.utils.await_maybe import AsyncIteratorOrIterator, AwaitableOrValue
=======
if TYPE_CHECKING:
    from graphql import GraphQLResolveInfo

    from strawberry.types import ExecutionContext
    from strawberry.utils.await_maybe import AwaitableOrValue
>>>>>>> 3430d857


class Extension:
    def __init__(self, *, execution_context: ExecutionContext):
        self.execution_context = execution_context

    def on_operation(self) -> AsyncIteratorOrIterator[None]:  # pragma: no cover
        """Called before and after a GraphQL operation (query / mutation) starts"""
        yield None

    def on_validate(self) -> AsyncIteratorOrIterator[None]:  # pragma: no cover
        """Called before and after the validation step"""
        yield None

    def on_parse(self) -> AsyncIteratorOrIterator[None]:  # pragma: no cover
        """Called before and after the parsing step"""
        yield None

    def on_execute(self) -> AsyncIteratorOrIterator[None]:  # pragma: no cover
        """Called before and after the execution step"""
        yield None

    def resolve(
        self, _next, root, info: GraphQLResolveInfo, *args, **kwargs
    ) -> AwaitableOrValue[object]:
        return _next(root, info, *args, **kwargs)

    def get_results(self) -> AwaitableOrValue[Dict[str, Any]]:
        return {}


_BASE_EXTENSION_MODULE = inspect.getmodule(
    Extension
)  # this is just for testing ease. we could just inspect directly.
Hook = Callable[[Extension], AsyncIteratorOrIterator[None]]<|MERGE_RESOLUTION|>--- conflicted
+++ resolved
@@ -1,23 +1,14 @@
 from __future__ import annotations
-<<<<<<< HEAD
 
 import inspect
-from typing import Any, Callable, Dict
-=======
->>>>>>> 3430d857
+from typing import TYPE_CHECKING, Any, Callable, Dict
 
-from typing import TYPE_CHECKING, Any, Dict
-
-<<<<<<< HEAD
-from strawberry.types import ExecutionContext
-from strawberry.utils.await_maybe import AsyncIteratorOrIterator, AwaitableOrValue
-=======
 if TYPE_CHECKING:
     from graphql import GraphQLResolveInfo
 
     from strawberry.types import ExecutionContext
-    from strawberry.utils.await_maybe import AwaitableOrValue
->>>>>>> 3430d857
+
+from strawberry.utils.await_maybe import AsyncIteratorOrIterator, AwaitableOrValue
 
 
 class Extension:
