import contextlib
import dataclasses
import json
import warnings
from typing import Any, AsyncGenerator, List, Optional, Set, Type
from unittest.mock import patch

import pytest
from graphql import ExecutionResult as GraphQLExecutionResult
from graphql import GraphQLError
from graphql import execute as original_execute

import strawberry
from strawberry.exceptions import StrawberryGraphQLError
from strawberry.extensions import SchemaExtension


def test_base_extension():
    @strawberry.type
    class Person:
        name: str = "Jess"

    @strawberry.type
    class Query:
        @strawberry.field
        def person(self) -> Person:
            return Person()

    schema = strawberry.Schema(query=Query, extensions=[SchemaExtension])

    query = """
        query {
            person {
                name
            }
        }
    """

    result = schema.execute_sync(query)

    assert not result.errors

    assert result.extensions == {}


def test_called_only_if_overriden(monkeypatch: pytest.MonkeyPatch):
    called = False

    def dont_call_me(self_):
        nonlocal called
        called = True

    class ExtensionNoHooks(SchemaExtension): ...

    for hook in (
        ExtensionNoHooks.on_parse,
        ExtensionNoHooks.on_operation,
        ExtensionNoHooks.on_execute,
        ExtensionNoHooks.on_validate,
    ):
        monkeypatch.setattr(SchemaExtension, hook.__name__, dont_call_me)

    @strawberry.type
    class Person:
        name: str = "Jess"

    @strawberry.type
    class Query:
        @strawberry.field
        def person(self) -> Person:
            return Person()

    schema = strawberry.Schema(query=Query, extensions=[ExtensionNoHooks])

    query = """
        query {
            person {
                name
            }
        }
    """

    result = schema.execute_sync(query)

    assert not result.errors

    assert result.extensions == {}
    assert not called


def test_extension_access_to_parsed_document():
    query_name = ""

    class MyExtension(SchemaExtension):
        def on_parse(self):
            nonlocal query_name
            yield
            query_definition = self.execution_context.graphql_document.definitions[0]
            query_name = query_definition.name.value

    @strawberry.type
    class Person:
        name: str = "Jess"

    @strawberry.type
    class Query:
        @strawberry.field
        def person(self) -> Person:
            return Person()

    schema = strawberry.Schema(query=Query, extensions=[MyExtension])

    query = """
        query TestQuery {
            person {
                name
            }
        }
    """

    result = schema.execute_sync(query)

    assert not result.errors
    assert query_name == "TestQuery"


def test_extension_access_to_errors():
    execution_errors = []

    class MyExtension(SchemaExtension):
        def on_operation(self):
            nonlocal execution_errors
            yield
            execution_errors = self.execution_context.errors

    @strawberry.type
    class Person:
        name: str = "Jess"

    @strawberry.type
    class Query:
        @strawberry.field
        def person(self) -> Person:
            return None  # type: ignore

    schema = strawberry.Schema(query=Query, extensions=[MyExtension])

    query = """
        query TestQuery {
            person {
                name
            }
        }
    """

    result = schema.execute_sync(query)

    assert len(result.errors) == 1
    assert execution_errors == result.errors


def test_extension_access_to_root_value():
    root_value = None

    class MyExtension(SchemaExtension):
        def on_operation(self):
            nonlocal root_value
            yield
            root_value = self.execution_context.root_value

    @strawberry.type
    class Query:
        @strawberry.field
        def hi(self) -> str:
            return "👋"

    schema = strawberry.Schema(query=Query, extensions=[MyExtension])

    query = "{ hi }"

    result = schema.execute_sync(query, root_value="ROOT")

    assert not result.errors
    assert root_value == "ROOT"


@dataclasses.dataclass
class SchemaHelper:
    query_type: type
    subscription_type: type
    query: str
    subscription: str


class TestAbleExtension(SchemaExtension):
    def __init_subclass__(cls, **kwargs: Any):
        super().__init_subclass__(**kwargs)
        cls.called_hooks = set()

    expected = {1, 2, 3, 4, 5, 6, 7, 8, 9, 10}
    called_hooks: Set[int]

    @classmethod
    def perform_test(cls) -> None:
        assert cls.called_hooks == cls.expected


@pytest.fixture()
def default_query_types_and_query() -> SchemaHelper:
    @strawberry.type
    class Person:
        name: str = "Jess"

    @strawberry.type
    class Query:
        @strawberry.field
        def person(self) -> Person:
            return Person()

    @strawberry.type
    class Subscription:
        @strawberry.subscription
        async def count(self) -> AsyncGenerator[int, None]:
            for i in range(5):
                yield i

    subscription = "subscription TestSubscribe { count }"
    query = "query TestQuery { person { name } }"
    return SchemaHelper(
        query_type=Query,
        query=query,
        subscription_type=Subscription,
        subscription=subscription,
    )


def test_can_initialize_extension(default_query_types_and_query):
    class CustomizableExtension(SchemaExtension):
        def __init__(self, arg: int):
            self.arg = arg

        def on_operation(self):
            yield
            self.execution_context.result.data = {"override": self.arg}

    schema = strawberry.Schema(
        query=default_query_types_and_query.query_type,
        extensions=[
            CustomizableExtension(20),
        ],
    )
    res = schema.execute_sync(query=default_query_types_and_query.query)
    assert not res.errors
    assert res.data == {"override": 20}


@pytest.fixture()
def async_extension() -> Type[TestAbleExtension]:
    class MyExtension(TestAbleExtension):
        async def on_operation(self):
            self.called_hooks.add(1)
            yield
            self.called_hooks.add(2)

        async def on_validate(self):
            self.called_hooks.add(3)
            yield
            self.called_hooks.add(4)

        async def on_parse(self):
            self.called_hooks.add(5)
            yield
            self.called_hooks.add(6)

        async def on_execute(self):
            self.called_hooks.add(7)
            yield
            self.called_hooks.add(8)

        async def get_results(self):
            self.called_hooks.add(9)
            return {"example": "example"}

        async def resolve(self, _next, root, info, *args: str, **kwargs: Any):
            self.called_hooks.add(10)
            return _next(root, info, *args, **kwargs)

    return MyExtension


@pytest.fixture()
def sync_extension() -> Type[TestAbleExtension]:
    class MyExtension(TestAbleExtension):
        def on_operation(self):
            self.called_hooks.add(1)
            yield
            self.called_hooks.add(2)

        def on_validate(self):
            self.called_hooks.add(3)
            yield
            self.called_hooks.add(4)

        def on_parse(self):
            self.called_hooks.add(5)
            yield
            self.called_hooks.add(6)

        def on_execute(self):
            self.called_hooks.add(7)
            yield
            self.called_hooks.add(8)

        def get_results(self):
            self.called_hooks.add(9)
            return {"example": "example"}

        def resolve(self, _next, root, info, *args: str, **kwargs: Any):
            self.called_hooks.add(10)
            return _next(root, info, *args, **kwargs)

    return MyExtension


@pytest.mark.asyncio
async def test_async_extension_hooks(default_query_types_and_query, async_extension):
    schema = strawberry.Schema(
        query=default_query_types_and_query.query_type, extensions=[async_extension]
    )

    result = await schema.execute(default_query_types_and_query.query)
    assert result.errors is None

    async_extension.perform_test()


@pytest.mark.asyncio
async def test_mixed_sync_and_async_extension_hooks(
    default_query_types_and_query, sync_extension
):
    class MyExtension(sync_extension):
        async def on_operation(self):
            self.called_hooks.add(1)
            yield
            self.called_hooks.add(2)

        async def on_parse(self):
            self.called_hooks.add(5)
            yield
            self.called_hooks.add(6)

    @strawberry.type
    class Person:
        name: str = "Jess"

    @strawberry.type
    class Query:
        @strawberry.field
        def person(self) -> Person:
            return Person()

    schema = strawberry.Schema(
        query=default_query_types_and_query.query_type, extensions=[MyExtension]
    )
    result = await schema.execute(default_query_types_and_query.query)
    assert result.errors is None
    MyExtension.perform_test()


async def test_execution_order(default_query_types_and_query):
    called_hooks = []

    @contextlib.contextmanager
    def register_hook(hook_name: str, klass: type):
        called_hooks.append(f"{klass.__name__}, {hook_name} Entered")
        yield
        called_hooks.append(f"{klass.__name__}, {hook_name} Exited")

    class ExtensionA(TestAbleExtension):
        async def on_operation(self):
            with register_hook(SchemaExtension.on_operation.__name__, ExtensionA):
                yield

        async def on_parse(self):
            with register_hook(SchemaExtension.on_parse.__name__, ExtensionA):
                yield

        def on_validate(self):
            with register_hook(SchemaExtension.on_validate.__name__, ExtensionA):
                yield

        def on_execute(self):
            with register_hook(SchemaExtension.on_execute.__name__, ExtensionA):
                yield

    class ExtensionB(TestAbleExtension):
        async def on_operation(self):
            with register_hook(SchemaExtension.on_operation.__name__, ExtensionB):
                yield

        def on_parse(self):
            with register_hook(SchemaExtension.on_parse.__name__, ExtensionB):
                yield

        def on_validate(self):
            with register_hook(SchemaExtension.on_validate.__name__, ExtensionB):
                yield

        async def on_execute(self):
            with register_hook(SchemaExtension.on_execute.__name__, ExtensionB):
                yield

    schema = strawberry.Schema(
        query=default_query_types_and_query.query_type,
        extensions=[ExtensionA, ExtensionB],
    )
    result = await schema.execute(default_query_types_and_query.query)
    assert result.errors is None
    assert called_hooks == [
        "ExtensionA, on_operation Entered",
        "ExtensionB, on_operation Entered",
        "ExtensionA, on_parse Entered",
        "ExtensionB, on_parse Entered",
        "ExtensionB, on_parse Exited",
        "ExtensionA, on_parse Exited",
        "ExtensionA, on_validate Entered",
        "ExtensionB, on_validate Entered",
        "ExtensionB, on_validate Exited",
        "ExtensionA, on_validate Exited",
        "ExtensionA, on_execute Entered",
        "ExtensionB, on_execute Entered",
        "ExtensionB, on_execute Exited",
        "ExtensionA, on_execute Exited",
        "ExtensionB, on_operation Exited",
        "ExtensionA, on_operation Exited",
    ]


async def test_sync_extension_hooks(default_query_types_and_query, sync_extension):
    schema = strawberry.Schema(
        query=default_query_types_and_query.query_type,
        extensions=[
            sync_extension,
        ],
    )

    result = schema.execute_sync(default_query_types_and_query.query)
    assert result.errors is None

    sync_extension.perform_test()


async def test_extension_no_yield(default_query_types_and_query):
    class SyncExt(TestAbleExtension):
        expected = {1, 2}

        def on_operation(self):
            self.called_hooks.add(1)

        async def on_parse(self):
            self.called_hooks.add(2)

    schema = strawberry.Schema(
        query=default_query_types_and_query.query_type, extensions=[SyncExt]
    )

    result = await schema.execute(default_query_types_and_query.query)
    assert result.errors is None

    SyncExt.perform_test()


def test_raise_if_defined_both_legacy_and_new_style(default_query_types_and_query):
    class WrongUsageExtension(SchemaExtension):
        def on_execute(self):
            yield

        def on_executing_start(self): ...

    schema = strawberry.Schema(
        query=default_query_types_and_query.query_type, extensions=[WrongUsageExtension]
    )

    result = schema.execute_sync(default_query_types_and_query.query)
    assert len(result.errors) == 1
    assert isinstance(result.errors[0].original_error, ValueError)


async def test_legacy_extension_supported():
    with warnings.catch_warnings(record=True) as w:
        warnings.filterwarnings(
            "ignore",
            category=DeprecationWarning,
            message=r"'.*' is deprecated and slated for removal in Python 3\.\d+",
        )

        class CompatExtension(TestAbleExtension):
            async def on_request_start(self):
                self.called_hooks.add(1)

            async def on_request_end(self):
                self.called_hooks.add(2)

            async def on_validation_start(self):
                self.called_hooks.add(3)

            async def on_validation_end(self):
                self.called_hooks.add(4)

            async def on_parsing_start(self):
                self.called_hooks.add(5)

            async def on_parsing_end(self):
                self.called_hooks.add(6)

            def on_executing_start(self):
                self.called_hooks.add(7)

            def on_executing_end(self):
                self.called_hooks.add(8)

        @strawberry.type
        class Person:
            name: str = "Jess"

        @strawberry.type
        class Query:
            @strawberry.field
            def person(self) -> Person:
                return Person()

        schema = strawberry.Schema(query=Query, extensions=[CompatExtension])
        query = "query TestQuery { person { name } }"

        result = await schema.execute(query)
        assert result.errors is None

        assert CompatExtension.called_hooks == {1, 2, 3, 4, 5, 6, 7, 8}
        assert "Event driven styled extensions for" in w[0].message.args[0]


async def test_legacy_only_start():
    with warnings.catch_warnings(record=True) as w:
        warnings.filterwarnings(
            "ignore",
            category=DeprecationWarning,
            message=r"'.*' is deprecated and slated for removal in Python 3\.\d+",
        )

        class CompatExtension(TestAbleExtension):
            expected = {1, 2, 3, 4}

            async def on_request_start(self):
                self.called_hooks.add(1)

            async def on_validation_start(self):
                self.called_hooks.add(2)

            async def on_parsing_start(self):
                self.called_hooks.add(3)

            def on_executing_start(self):
                self.called_hooks.add(4)

        @strawberry.type
        class Person:
            name: str = "Jess"

        @strawberry.type
        class Query:
            @strawberry.field
            def person(self) -> Person:
                return Person()

        schema = strawberry.Schema(query=Query, extensions=[CompatExtension])
        query = "query TestQuery { person { name } }"

        result = await schema.execute(query)
        assert result.errors is None

        assert CompatExtension.called_hooks == {1, 2, 3, 4}
        assert "Event driven styled extensions for" in w[0].message.args[0]


async def test_legacy_only_end():
    with warnings.catch_warnings(record=True) as w:
        warnings.filterwarnings(
            "ignore",
            category=DeprecationWarning,
            message=r"'.*' is deprecated and slated for removal in Python 3\.\d+",
        )

        class CompatExtension(TestAbleExtension):
            async def on_request_end(self):
                self.called_hooks.add(1)

            async def on_validation_end(self):
                self.called_hooks.add(2)

            async def on_parsing_end(self):
                self.called_hooks.add(3)

            def on_executing_end(self):
                self.called_hooks.add(4)

        @strawberry.type
        class Person:
            name: str = "Jess"

        @strawberry.type
        class Query:
            @strawberry.field
            def person(self) -> Person:
                return Person()

        schema = strawberry.Schema(query=Query, extensions=[CompatExtension])
        query = "query TestQuery { person { name } }"

        result = await schema.execute(query)
        assert result.errors is None

        assert CompatExtension.called_hooks == {1, 2, 3, 4}
        assert "Event driven styled extensions for" in w[0].message.args[0]


def test_warning_about_async_get_results_hooks_in_sync_context():
    class MyExtension(SchemaExtension):
        async def get_results(self):
            pass

    @strawberry.type
    class Query:
        @strawberry.field
        def string(self) -> str:
            return ""

    schema = strawberry.Schema(query=Query, extensions=[MyExtension])
    query = "query { string }"

    with pytest.raises(
        RuntimeError, match="Cannot use async extension hook during sync execution"
    ):
        schema.execute_sync(query)


class ExceptionTestingExtension(SchemaExtension):
    def __init__(self, failing_hook: str):
        self.failing_hook = failing_hook
        self.called_hooks = set()

    def on_operation(self):
        if self.failing_hook == "on_operation_start":
            raise Exception(self.failing_hook)
        self.called_hooks.add(1)

        with contextlib.suppress(Exception):
            yield

        if self.failing_hook == "on_operation_end":
            raise Exception(self.failing_hook)
        self.called_hooks.add(8)

    def on_parse(self):
        if self.failing_hook == "on_parse_start":
            raise Exception(self.failing_hook)
        self.called_hooks.add(2)

        with contextlib.suppress(Exception):
            yield

        if self.failing_hook == "on_parse_end":
            raise Exception(self.failing_hook)
        self.called_hooks.add(3)

    def on_validate(self):
        if self.failing_hook == "on_validate_start":
            raise Exception(self.failing_hook)
        self.called_hooks.add(4)

        with contextlib.suppress(Exception):
            yield

        if self.failing_hook == "on_validate_end":
            raise Exception(self.failing_hook)
        self.called_hooks.add(5)

    def on_execute(self):
        if self.failing_hook == "on_execute_start":
            raise Exception(self.failing_hook)
        self.called_hooks.add(6)

        with contextlib.suppress(Exception):
            yield

        if self.failing_hook == "on_execute_end":
            raise Exception(self.failing_hook)
        self.called_hooks.add(7)


@pytest.mark.parametrize(
    "failing_hook",
    (
        "on_operation_start",
        "on_operation_end",
        "on_parse_start",
        "on_parse_end",
        "on_validate_start",
        "on_validate_end",
        "on_execute_start",
        "on_execute_end",
    ),
)
@pytest.mark.asyncio
async def test_exceptions_are_included_in_the_execution_result(failing_hook):
    @strawberry.type
    class Query:
        @strawberry.field
        def ping(self) -> str:
            return "pong"

    schema = strawberry.Schema(
        query=Query,
        extensions=[ExceptionTestingExtension(failing_hook)],
    )
    document = "query { ping }"

    sync_result = schema.execute_sync(document)
    assert sync_result.errors is not None
    assert len(sync_result.errors) == 1
    assert sync_result.errors[0].message == failing_hook

    async_result = await schema.execute(document)
    assert async_result.errors is not None
    assert len(async_result.errors) == 1
    assert sync_result.errors[0].message == failing_hook


@pytest.mark.parametrize(
    ("failing_hook", "expected_hooks"),
    (
        ("on_operation_start", set()),
        ("on_parse_start", {1, 8}),
        ("on_parse_end", {1, 2, 8}),
        ("on_validate_start", {1, 2, 3, 8}),
        ("on_validate_end", {1, 2, 3, 4, 8}),
        ("on_execute_start", {1, 2, 3, 4, 5, 8}),
        ("on_execute_end", {1, 2, 3, 4, 5, 6, 8}),
        ("on_operation_end", {1, 2, 3, 4, 5, 6, 7}),
    ),
)
@pytest.mark.asyncio
async def test_exceptions_abort_evaluation(failing_hook, expected_hooks):
    @strawberry.type
    class Query:
        @strawberry.field
        def ping(self) -> str:
            return "pong"

    extension = ExceptionTestingExtension(failing_hook)
    schema = strawberry.Schema(query=Query, extensions=[extension])
    document = "query { ping }"

    extension.called_hooks = set()
    schema.execute_sync(document)
    assert extension.called_hooks == expected_hooks

    extension.called_hooks = set()
    await schema.execute(document)
    assert extension.called_hooks == expected_hooks


async def test_generic_exceptions_get_wrapped_in_a_graphql_error():
    exception = Exception("This should be wrapped in a GraphQL error")

    class MyExtension(SchemaExtension):
        def on_parse(self):
            raise exception

    @strawberry.type
    class Query:
        ping: str = "pong"

    schema = strawberry.Schema(query=Query, extensions=[MyExtension])
    query = "query { ping }"

    sync_result = schema.execute_sync(query)
    assert len(sync_result.errors) == 1
    assert isinstance(sync_result.errors[0], GraphQLError)
    assert sync_result.errors[0].original_error == exception

    async_result = await schema.execute(query)
    assert len(async_result.errors) == 1
    assert isinstance(async_result.errors[0], GraphQLError)
    assert async_result.errors[0].original_error == exception


async def test_graphql_errors_get_not_wrapped_in_a_graphql_error():
    exception = GraphQLError("This should not be wrapped in a GraphQL error")

    class MyExtension(SchemaExtension):
        def on_parse(self):
            raise exception

    @strawberry.type
    class Query:
        ping: str = "pong"

    schema = strawberry.Schema(query=Query, extensions=[MyExtension])
    query = "query { ping }"

    sync_result = schema.execute_sync(query)
    assert len(sync_result.errors) == 1
    assert sync_result.errors[0] == exception
    assert sync_result.errors[0].original_error is None

    async_result = await schema.execute(query)
    assert len(async_result.errors) == 1
    assert async_result.errors[0] == exception
    assert async_result.errors[0].original_error is None


@pytest.mark.asyncio
async def test_non_parsing_errors_are_not_swallowed_by_parsing_hooks():
    class MyExtension(SchemaExtension):
        def on_parse(self):
            raise Exception("This shouldn't be swallowed")

    @strawberry.type
    class Query:
        @strawberry.field
        def ping(self) -> str:
            return "pong"

    schema = strawberry.Schema(query=Query, extensions=[MyExtension])
    query = "query { string }"

    sync_result = schema.execute_sync(query)
    assert len(sync_result.errors) == 1
    assert sync_result.errors[0].message == "This shouldn't be swallowed"

    async_result = await schema.execute(query)
    assert len(async_result.errors) == 1
    assert async_result.errors[0].message == "This shouldn't be swallowed"


def test_on_parsing_end_is_called_with_parsing_errors():
    execution_errors = False

    class MyExtension(SchemaExtension):
        def on_parse(self):
            nonlocal execution_errors
            yield
            execution_context = self.execution_context
            execution_errors = execution_context.errors

    @strawberry.type
    class Query:
        @strawberry.field
        def ping(self) -> str:
            return "pong"

    schema = strawberry.Schema(query=Query, extensions=[MyExtension])
    query = "query { string"  # Invalid query

    result = schema.execute_sync(query)
    assert result.errors

    assert result.errors == execution_errors


def test_extension_execution_order_sync():
    """Ensure mixed hooks (async & sync) are called correctly."""

    execution_order: List[Type[SchemaExtension]] = []

    class ExtensionB(SchemaExtension):
        def on_execute(self):
            execution_order.append(type(self))
            yield
            execution_order.append(type(self))

    class ExtensionC(SchemaExtension):
        def on_execute(self):
            execution_order.append(type(self))
            yield
            execution_order.append(type(self))

    @strawberry.type
    class Query:
        food: str = "strawberry"

    extensions = [ExtensionB, ExtensionC]
    schema = strawberry.Schema(query=Query, extensions=extensions)

    query = """
        query TestQuery {
            food
        }
    """

    result = schema.execute_sync(query, root_value=Query())

    assert not result.errors
    assert result.data == {"food": "strawberry"}
    assert execution_order == [ExtensionB, ExtensionC, ExtensionC, ExtensionB]


def test_async_extension_in_sync_context():
    class ExtensionA(SchemaExtension):
        async def on_execute(self):
            yield

    @strawberry.type
    class Query:
        food: str = "strawberry"

    schema = strawberry.Schema(query=Query, extensions=[ExtensionA])

    result = schema.execute_sync("query { food }")
    assert len(result.errors) == 1
    assert result.errors[0].message.endswith("failed to complete synchronously.")


def test_extension_override_execution():
    class MyExtension(SchemaExtension):
        def on_execute(self):
            # Always return a static response
            self.execution_context.result = GraphQLExecutionResult(
                data={
                    "surprise": "data",
                },
                errors=[],
            )

    @strawberry.type
    class Query:
        @strawberry.field
        def ping(self) -> str:
            return "pong"

    schema = strawberry.Schema(query=Query, extensions=[MyExtension])

    query = """
        query TestQuery {
            ping
        }
    """

    result = schema.execute_sync(query)

    assert not result.errors
    assert result.data == {
        "surprise": "data",
    }


@pytest.mark.asyncio
async def test_extension_override_execution_async():
    class MyExtension(SchemaExtension):
        def on_execute(self):
            # Always return a static response
            self.execution_context.result = GraphQLExecutionResult(
                data={
                    "surprise": "data",
                },
                errors=[],
            )

    @strawberry.type
    class Query:
        @strawberry.field
        def ping(self) -> str:
            return "pong"

    schema = strawberry.Schema(query=Query, extensions=[MyExtension])

    query = """
        query TestQuery {
            ping
        }
    """

    result = await schema.execute(query)

    assert not result.errors
    assert result.data == {
        "surprise": "data",
    }


@patch("strawberry.schema.execute.original_execute", wraps=original_execute)
def test_execution_cache_example(mock_original_execute):
    # Test that the example of how to use the on_executing_start hook in the
    # docs actually works

    response_cache = {}

    class ExecutionCache(SchemaExtension):
        def on_execute(self):
            # Check if we've come across this query before
            execution_context = self.execution_context
            self.cache_key = (
                f"{execution_context.query}:{json.dumps(execution_context.variables)}"
            )
            if self.cache_key in response_cache:
                self.execution_context.result = response_cache[self.cache_key]
            yield
            if self.cache_key not in response_cache:
                response_cache[self.cache_key] = execution_context.result

    @strawberry.type
    class Query:
        @strawberry.field
        def ping(self, return_value: Optional[str] = None) -> str:
            if return_value is not None:
                return return_value
            return "pong"

    schema = strawberry.Schema(
        Query,
        extensions=[
            ExecutionCache,
        ],
    )

    query = """
        query TestQuery($returnValue: String) {
            ping(returnValue: $returnValue)
        }
    """
    result = schema.execute_sync(query)
    assert not result.errors
    assert result.data == {
        "ping": "pong",
    }

    assert mock_original_execute.call_count == 1

    # This should be cached
    result = schema.execute_sync(query)
    assert not result.errors
    assert result.data == {
        "ping": "pong",
    }

    assert mock_original_execute.call_count == 1

    # Calling with different variables should not be cached
    result = schema.execute_sync(
        query,
        variable_values={
            "returnValue": "plong",
        },
    )
    assert not result.errors
    assert result.data == {
        "ping": "plong",
    }

    assert mock_original_execute.call_count == 2


@patch("strawberry.schema.execute.original_execute", wraps=original_execute)
def test_execution_reject_example(mock_original_execute):
    # Test that the example of how to use the on_executing_start hook in the
    # docs actually works

    class RejectSomeQueries(SchemaExtension):
        def on_execute(self):
            # Reject all operations called "RejectMe"
            execution_context = self.execution_context
            if execution_context.operation_name == "RejectMe":
                self.execution_context.result = GraphQLExecutionResult(
                    data=None,
                    errors=[GraphQLError("Well you asked for it")],
                )

    @strawberry.type
    class Query:
        @strawberry.field
        def ping(self) -> str:
            return "pong"

    schema = strawberry.Schema(
        Query,
        extensions=[
            RejectSomeQueries,
        ],
    )

    query = """
        query TestQuery {
            ping
        }
    """
    result = schema.execute_sync(query, operation_name="TestQuery")
    assert not result.errors
    assert result.data == {
        "ping": "pong",
    }

    assert mock_original_execute.call_count == 1

    query = """
        query RejectMe {
            ping
        }
    """
    result = schema.execute_sync(query, operation_name="RejectMe")
    assert result.errors == [GraphQLError("Well you asked for it")]

    assert mock_original_execute.call_count == 1


def test_extend_error_format_example():
    # Test that the example of how to extend error format

    class ExtendErrorFormat(SchemaExtension):
        def on_operation(self):
            yield
            result = self.execution_context.result
            if getattr(result, "errors", None):
                result.errors = [
                    StrawberryGraphQLError(
                        extensions={"additional_key": "additional_value"},
                        nodes=error.nodes,
                        source=error.source,
                        positions=error.positions,
                        path=error.path,
                        original_error=error.original_error,
                        message=error.message,
                    )
                    for error in result.errors
                ]

    @strawberry.type
    class Query:
        @strawberry.field
        def ping(self) -> str:
            raise Exception("This error occurred while querying the ping field")

    schema = strawberry.Schema(query=Query, extensions=[ExtendErrorFormat])
    query = """
        query TestQuery {
            ping
        }
    """

    result = schema.execute_sync(query)
    assert result.errors[0].extensions == {"additional_key": "additional_value"}
    assert (
        result.errors[0].message == "This error occurred while querying the ping field"
    )
    assert result.data is None


def test_extension_can_set_query():
    class MyExtension(SchemaExtension):
        def on_operation(self):
            self.execution_context.query = "{ hi }"
            yield

    @strawberry.type
    class Query:
        @strawberry.field
        def hi(self) -> str:
            return "👋"

    schema = strawberry.Schema(query=Query, extensions=[MyExtension])

    # Query not set on input
    query = ""

    result = schema.execute_sync(query)

    assert not result.errors
    assert result.data == {"hi": "👋"}


@pytest.mark.asyncio
async def test_extension_can_set_query_async():
    class MyExtension(SchemaExtension):
        def on_operation(self):
            self.execution_context.query = "{ hi }"
            yield

    @strawberry.type
    class Query:
        @strawberry.field
        async def hi(self) -> str:
            return "👋"

    schema = strawberry.Schema(query=Query, extensions=[MyExtension])

    # Query not set on input
    query = ""

    result = await schema.execute(query)

    assert not result.errors
    assert result.data == {"hi": "👋"}


def test_raise_if_hook_is_not_callable(default_query_types_and_query):
    class MyExtension(SchemaExtension):
        on_operation = "ABC"  # type: ignore

<<<<<<< HEAD
    schema = strawberry.Schema(
        query=default_query_types_and_query.query_type, extensions=[MyExtension]
    )
    with pytest.raises(
        ValueError, match="Hook on_operation on <(.*)> must be callable, received 'ABC'"
    ):
        schema.execute_sync(default_query_types_and_query.query)


async def test_subscription(default_query_types_and_query, async_extension):
    # `resolve` extension is not supported yet see https://github.com/graphql-python/graphql-core/issues/188
    async_extension.expected = {1, 2, 3, 4, 5, 6, 7, 8, 9}
    schema = strawberry.Schema(
        query=default_query_types_and_query.query_type,
        subscription=default_query_types_and_query.subscription_type,
        extensions=[async_extension],
    )

    async for res in await schema.subscribe(default_query_types_and_query.subscription):
        assert res.data
        assert not res.errors

    async_extension.perform_test()
=======
    @strawberry.type
    class Query:
        @strawberry.field
        def hi(self) -> str:
            return "👋"

    schema = strawberry.Schema(query=Query, extensions=[MyExtension])

    # Query not set on input
    query = "{ hi }"

    result = schema.execute_sync(query)
    assert len(result.errors) == 1
    assert isinstance(result.errors[0].original_error, ValueError)
    assert result.errors[0].message.startswith("Hook on_operation on <")
    assert result.errors[0].message.endswith("> must be callable, received 'ABC'")
>>>>>>> f15bcc77
<|MERGE_RESOLUTION|>--- conflicted
+++ resolved
@@ -748,6 +748,7 @@
         ("on_operation_end", {1, 2, 3, 4, 5, 6, 7}),
     ),
 )
+
 @pytest.mark.asyncio
 async def test_exceptions_abort_evaluation(failing_hook, expected_hooks):
     @strawberry.type
@@ -769,58 +770,8 @@
     assert extension.called_hooks == expected_hooks
 
 
-async def test_generic_exceptions_get_wrapped_in_a_graphql_error():
-    exception = Exception("This should be wrapped in a GraphQL error")
-
-    class MyExtension(SchemaExtension):
-        def on_parse(self):
-            raise exception
-
-    @strawberry.type
-    class Query:
-        ping: str = "pong"
-
-    schema = strawberry.Schema(query=Query, extensions=[MyExtension])
-    query = "query { ping }"
-
-    sync_result = schema.execute_sync(query)
-    assert len(sync_result.errors) == 1
-    assert isinstance(sync_result.errors[0], GraphQLError)
-    assert sync_result.errors[0].original_error == exception
-
-    async_result = await schema.execute(query)
-    assert len(async_result.errors) == 1
-    assert isinstance(async_result.errors[0], GraphQLError)
-    assert async_result.errors[0].original_error == exception
-
-
-async def test_graphql_errors_get_not_wrapped_in_a_graphql_error():
-    exception = GraphQLError("This should not be wrapped in a GraphQL error")
-
-    class MyExtension(SchemaExtension):
-        def on_parse(self):
-            raise exception
-
-    @strawberry.type
-    class Query:
-        ping: str = "pong"
-
-    schema = strawberry.Schema(query=Query, extensions=[MyExtension])
-    query = "query { ping }"
-
-    sync_result = schema.execute_sync(query)
-    assert len(sync_result.errors) == 1
-    assert sync_result.errors[0] == exception
-    assert sync_result.errors[0].original_error is None
-
-    async_result = await schema.execute(query)
-    assert len(async_result.errors) == 1
-    assert async_result.errors[0] == exception
-    assert async_result.errors[0].original_error is None
-
-
 @pytest.mark.asyncio
-async def test_non_parsing_errors_are_not_swallowed_by_parsing_hooks():
+async def test_dont_swallow_errors_in_parsing_hooks():
     class MyExtension(SchemaExtension):
         def on_parse(self):
             raise Exception("This shouldn't be swallowed")
@@ -1205,7 +1156,6 @@
     class MyExtension(SchemaExtension):
         on_operation = "ABC"  # type: ignore
 
-<<<<<<< HEAD
     schema = strawberry.Schema(
         query=default_query_types_and_query.query_type, extensions=[MyExtension]
     )
@@ -1228,22 +1178,4 @@
         assert res.data
         assert not res.errors
 
-    async_extension.perform_test()
-=======
-    @strawberry.type
-    class Query:
-        @strawberry.field
-        def hi(self) -> str:
-            return "👋"
-
-    schema = strawberry.Schema(query=Query, extensions=[MyExtension])
-
-    # Query not set on input
-    query = "{ hi }"
-
-    result = schema.execute_sync(query)
-    assert len(result.errors) == 1
-    assert isinstance(result.errors[0].original_error, ValueError)
-    assert result.errors[0].message.startswith("Hook on_operation on <")
-    assert result.errors[0].message.endswith("> must be callable, received 'ABC'")
->>>>>>> f15bcc77
+    async_extension.perform_test()