<<<<<<< HEAD
=======
import contextlib
import dataclasses
>>>>>>> a82a147c
import json
import warnings
from typing import AsyncIterator, NamedTuple, Optional, Type, Union
from unittest.mock import patch

import pytest
from graphql import ExecutionResult as GraphQLExecutionResult
from graphql import GraphQLError
from graphql import execute as original_execute

import strawberry
from strawberry.exceptions import StrawberryGraphQLError
from strawberry.extensions import Extension
from strawberry.extensions.base_extension import _ExtensionHinter


def test_base_extension():
    @strawberry.type
    class Person:
        name: str = "Jess"

    @strawberry.type
    class Query:
        @strawberry.field
        def person(self) -> Person:
            return Person()

    schema = strawberry.Schema(query=Query, extensions=[Extension])

    query = """
        query {
            person {
                name
            }
        }
    """

    result = schema.execute_sync(query)

    assert not result.errors

    assert result.extensions == {}


def test_extension_access_to_parsed_document():
    query_name = ""

    class MyExtension(Extension):
        def on_parse(self):
            nonlocal query_name
            yield
            query_definition = self.execution_context.graphql_document.definitions[0]
            query_name = query_definition.name.value

    @strawberry.type
    class Person:
        name: str = "Jess"

    @strawberry.type
    class Query:
        @strawberry.field
        def person(self) -> Person:
            return Person()

    schema = strawberry.Schema(query=Query, extensions=[MyExtension])

    query = """
        query TestQuery {
            person {
                name
            }
        }
    """

    result = schema.execute_sync(query)

    assert not result.errors
    assert query_name == "TestQuery"


def test_extension_access_to_errors():
    execution_errors = []

    class MyExtension(Extension):
        def on_operation(self):
            nonlocal execution_errors
            yield
            execution_errors = self.execution_context.errors

    @strawberry.type
    class Person:
        name: str = "Jess"

    @strawberry.type
    class Query:
        @strawberry.field
        def person(self) -> Person:
            return None  # type: ignore

    schema = strawberry.Schema(query=Query, extensions=[MyExtension])

    query = """
        query TestQuery {
            person {
                name
            }
        }
    """

    result = schema.execute_sync(query)

    assert len(result.errors) == 1
    assert execution_errors == result.errors


def test_extension_access_to_root_value():
    root_value = None

    class MyExtension(Extension):
        def on_operation(self):
            nonlocal root_value
            yield
            root_value = self.execution_context.root_value

    @strawberry.type
    class Query:
        @strawberry.field
        def hi(self) -> str:
            return "👋"

    schema = strawberry.Schema(query=Query, extensions=[MyExtension])

    query = "{ hi }"

    result = schema.execute_sync(query, root_value="ROOT")

    assert not result.errors
    assert root_value == "ROOT"


class DefaultSchemaQuery(NamedTuple):
    query_type: type
    query: str
    subscription: str
    subscription_type: type


class TestAbleExtension(Extension):
    def __init_subclass__(cls, **kwargs):
        super().__init_subclass__(**kwargs)
        cls.called_hooks = set()

    expected = {1, 2, 3, 4, 5, 6, 7, 8, 9, 10}
    called_hooks: set

    @classmethod
    def preform_test(cls):
        assert cls.called_hooks == cls.expected


@pytest.fixture()
def schema_helper() -> DefaultSchemaQuery:
    @strawberry.type
    class Subscription:
        @strawberry.subscription
        async def count(self) -> AsyncIterator[Union[None, int]]:
            for i in range(5):
                yield i

    @strawberry.type
    class Person:
        name: str = "Jess"

    @strawberry.type
    class Query:
        @strawberry.field
        def person(self) -> Person:
            return Person()

    query = "query TestQuery { person { name } }"
    subscription = "subscription TestSubscription { count }"
    return DefaultSchemaQuery(
        query_type=Query,
        query=query,
        subscription_type=Subscription,
        subscription=subscription,
    )


@pytest.fixture()
def async_extension() -> Type[TestAbleExtension]:
    class MyExtension(TestAbleExtension):
        async def on_operation(self):
            self.called_hooks.add(1)
            yield
            self.called_hooks.add(2)

        async def on_validate(self):
            self.called_hooks.add(3)
            yield
            self.called_hooks.add(4)

        async def on_parse(self):
            self.called_hooks.add(5)
            yield
            self.called_hooks.add(6)

        async def on_execute(self):
            self.called_hooks.add(7)
            yield
            self.called_hooks.add(8)

        async def get_results(self):
            self.called_hooks.add(9)
            return {"example": "example"}

        async def resolve(self, _next, root, info, *args, **kwargs):
            self.called_hooks.add(10)
            return _next(root, info, *args, **kwargs)

    return MyExtension


@pytest.fixture()
def sync_extension() -> Type[TestAbleExtension]:
    class MyExtension(TestAbleExtension):
        def on_operation(self):
            self.called_hooks.add(1)
            yield
            self.called_hooks.add(2)

        def on_validate(self):
            self.called_hooks.add(3)
            yield
            self.called_hooks.add(4)

        def on_parse(self):
            self.called_hooks.add(5)
            yield
            self.called_hooks.add(6)

        def on_execute(self):
            self.called_hooks.add(7)
            yield
            self.called_hooks.add(8)

        def get_results(self):
            self.called_hooks.add(9)
            return {"example": "example"}

        def resolve(self, _next, root, info, *args, **kwargs):
            self.called_hooks.add(10)
            return _next(root, info, *args, **kwargs)

    return MyExtension


@pytest.mark.asyncio
async def test_async_extension_hooks(schema_helper, async_extension):
    schema = strawberry.Schema(
        query=schema_helper.query_type, extensions=[async_extension]
    )

    result = await schema.execute(schema_helper.query)
    assert result.errors is None

    async_extension.preform_test()


@pytest.mark.asyncio
async def test_mixed_sync_and_async_extension_hooks(schema_helper, sync_extension):
    class MyExtension(sync_extension):
        async def on_request(self):
            self.called_hooks.add(1)
            yield
            self.called_hooks.add(2)

        async def on_parse(self):
            self.called_hooks.add(5)
            yield
            self.called_hooks.add(6)

    @strawberry.type
    class Person:
        name: str = "Jess"

    @strawberry.type
    class Query:
        @strawberry.field
        def person(self) -> Person:
            return Person()

    schema = strawberry.Schema(query=schema_helper.query_type, extensions=[MyExtension])
    result = await schema.execute(schema_helper.query)
    assert result.errors is None
    MyExtension.preform_test()


<<<<<<< HEAD
async def test_sync_extension_hooks(schema_helper, sync_extension):
=======
async def test_execution_order(default_query_types_and_query):
    called_hooks = []

    @contextlib.contextmanager
    def register_hook(hook_name: str, klass: type):
        called_hooks.append(f"{klass.__name__}, {hook_name} Entered")
        yield
        called_hooks.append(f"{klass.__name__}, {hook_name} Exited")

    class A(TestAbleExtension):
        async def on_operation(self):
            with register_hook(_ExtensionHinter.on_operation.__name__, A):
                yield

        async def on_parse(self):
            with register_hook(_ExtensionHinter.on_parse.__name__, A):
                yield

        def on_validate(self):
            with register_hook(_ExtensionHinter.on_validate.__name__, A):
                yield

        def on_execute(self):
            with register_hook(_ExtensionHinter.on_execute.__name__, A):
                yield

    class B(TestAbleExtension):
        async def on_operation(self):
            with register_hook(_ExtensionHinter.on_operation.__name__, B):
                yield

        def on_parse(self):
            with register_hook(_ExtensionHinter.on_parse.__name__, B):
                yield

        def on_validate(self):
            with register_hook(_ExtensionHinter.on_validate.__name__, B):
                yield

        async def on_execute(self):
            with register_hook(_ExtensionHinter.on_execute.__name__, B):
                yield

    schema = strawberry.Schema(
        query=default_query_types_and_query.query_type, extensions=[A, B]
    )
    result = await schema.execute(default_query_types_and_query.query)
    assert result.errors is None
    assert called_hooks == [
        "A, on_operation Entered",
        "B, on_operation Entered",
        "A, on_parse Entered",
        "B, on_parse Entered",
        "A, on_parse Exited",
        "B, on_parse Exited",
        "A, on_validate Entered",
        "B, on_validate Entered",
        "A, on_validate Exited",
        "B, on_validate Exited",
        "A, on_execute Entered",
        "B, on_execute Entered",
        "A, on_execute Exited",
        "B, on_execute Exited",
        "A, on_operation Exited",
        "B, on_operation Exited",
    ]


async def test_sync_extension_hooks(default_query_types_and_query, sync_extension):
>>>>>>> a82a147c
    schema = strawberry.Schema(
        query=schema_helper.query_type,
        extensions=[
            sync_extension,
        ],
    )

    result = schema.execute_sync(schema_helper.query)
    assert result.errors is None

    sync_extension.preform_test()


async def test_extension_no_yield(schema_helper):
    class SyncExt(TestAbleExtension):
        expected = {1, 2}

        def on_operation(self):
            self.called_hooks.add(1)

        async def on_parse(self):
            self.called_hooks.add(2)

    schema = strawberry.Schema(query=schema_helper.query_type, extensions=[SyncExt])

    result = await schema.execute(schema_helper.query)
    assert result.errors is None

    SyncExt.preform_test()


async def test_subscription_operation_extension(schema_helper, async_extension):

    schema = strawberry.Schema(
        query=schema_helper.query_type,
        subscription=schema_helper.subscription_type,
        extensions=[async_extension],
    )
    counter = []
    async for res in await schema.subscribe(schema_helper.subscription):
        assert res.errors is None
        counter.append(res.data["count"])
    assert len(counter) == 5
    async_extension.preform_test()


async def test_old_style_extensions():
    with warnings.catch_warnings(record=True) as w:

        class CompatExtension(TestAbleExtension):
            expected = {1, 2, 3, 4, 5, 6, 7, 8}

            async def on_request_start(self):
                self.called_hooks.add(1)

            async def on_request_end(self):
                self.called_hooks.add(2)

            async def on_validation_start(self):
                self.called_hooks.add(3)

            async def on_validation_end(self):
                self.called_hooks.add(4)

            async def on_parsing_start(self):
                self.called_hooks.add(5)

            async def on_parsing_end(self):
                self.called_hooks.add(6)

            def on_executing_start(self):
                self.called_hooks.add(7)

            def on_executing_end(self):
                self.called_hooks.add(8)

        @strawberry.type
        class Person:
            name: str = "Jess"

        @strawberry.type
        class Query:
            @strawberry.field
            def person(self) -> Person:
                return Person()

        schema = strawberry.Schema(query=Query, extensions=[CompatExtension])
        query = "query TestQuery { person { name } }"

        result = await schema.execute(query)
        assert result.errors is None

        assert CompatExtension.called_hooks == {1, 2, 3, 4, 5, 6, 7, 8}
        assert "Event driven styled extensions for" in w[0].message.args[0]


def test_warning_about_async_get_results_hooks_in_sync_context():
    class MyExtension(Extension):
        async def get_results(self):
            pass

    @strawberry.type
    class Query:
        @strawberry.field
        def string(self) -> str:
            return ""

    schema = strawberry.Schema(query=Query, extensions=[MyExtension])
    query = "query { string }"

    with pytest.raises(RuntimeError) as exc_info:
        schema.execute_sync(query)
        msg = "Cannot use async extension hook during sync execution"
        assert str(exc_info.value) == msg


@pytest.mark.asyncio
async def test_dont_swallow_errors_in_parsing_hooks():
    class MyExtension(Extension):
        def on_parse(self):
            raise Exception("This shouldn't be swallowed")

    @strawberry.type
    class Query:
        @strawberry.field
        def ping(self) -> str:
            return "pong"

    schema = strawberry.Schema(query=Query, extensions=[MyExtension])
    query = "query { string }"

    with pytest.raises(Exception, match="This shouldn't be swallowed"):
        schema.execute_sync(query)

    with pytest.raises(Exception, match="This shouldn't be swallowed"):
        await schema.execute(query)


def test_on_parsing_end_called_when_errors():
    execution_errors = False

    class MyExtension(Extension):
        def on_parse(self):
            nonlocal execution_errors
            yield
            execution_context = self.execution_context
            execution_errors = execution_context.errors

    @strawberry.type
    class Query:
        @strawberry.field
        def ping(self) -> str:
            return "pong"

    schema = strawberry.Schema(query=Query, extensions=[MyExtension])
    query = "query { string"  # Invalid query

    result = schema.execute_sync(query)
    assert result.errors

    assert result.errors == execution_errors


def test_extension_override_execution():
    class MyExtension(Extension):
        def on_execute(self):
            # Always return a static response
            self.execution_context.result = GraphQLExecutionResult(
                data={
                    "surprise": "data",
                },
                errors=[],
            )

    @strawberry.type
    class Query:
        @strawberry.field
        def ping(self) -> str:
            return "pong"

    schema = strawberry.Schema(query=Query, extensions=[MyExtension])

    query = """
        query TestQuery {
            ping
        }
    """

    result = schema.execute_sync(query)

    assert not result.errors
    assert result.data == {
        "surprise": "data",
    }


@pytest.mark.asyncio
async def test_extension_override_execution_async():
    class MyExtension(Extension):
        def on_execute(self):
            # Always return a static response
            self.execution_context.result = GraphQLExecutionResult(
                data={
                    "surprise": "data",
                },
                errors=[],
            )

    @strawberry.type
    class Query:
        @strawberry.field
        def ping(self) -> str:
            return "pong"

    schema = strawberry.Schema(query=Query, extensions=[MyExtension])

    query = """
        query TestQuery {
            ping
        }
    """

    result = await schema.execute(query)

    assert not result.errors
    assert result.data == {
        "surprise": "data",
    }


@patch("strawberry.schema.execute.original_execute", wraps=original_execute)
def test_execution_cache_example(mock_original_execute):
    # Test that the example of how to use the on_executing_start hook in the
    # docs actually works

    response_cache = {}

    class ExecutionCache(Extension):
        def on_execute(self):
            # Check if we've come across this query before
            execution_context = self.execution_context
            self.cache_key = (
                f"{execution_context.query}:{json.dumps(execution_context.variables)}"
            )
            if self.cache_key in response_cache:
                self.execution_context.result = response_cache[self.cache_key]
            yield
            if self.cache_key not in response_cache:
                response_cache[self.cache_key] = execution_context.result

    @strawberry.type
    class Query:
        @strawberry.field
        def ping(self, return_value: Optional[str] = None) -> str:
            if return_value is not None:
                return return_value
            return "pong"

    schema = strawberry.Schema(
        Query,
        extensions=[
            ExecutionCache,
        ],
    )

    query = """
        query TestQuery($returnValue: String) {
            ping(returnValue: $returnValue)
        }
    """
    result = schema.execute_sync(query)
    assert not result.errors
    assert result.data == {
        "ping": "pong",
    }

    assert mock_original_execute.call_count == 1

    # This should be cached
    result = schema.execute_sync(query)
    assert not result.errors
    assert result.data == {
        "ping": "pong",
    }

    assert mock_original_execute.call_count == 1

    # Calling with different variables should not be cached
    result = schema.execute_sync(
        query,
        variable_values={
            "returnValue": "plong",
        },
    )
    assert not result.errors
    assert result.data == {
        "ping": "plong",
    }

    assert mock_original_execute.call_count == 2


@patch("strawberry.schema.execute.original_execute", wraps=original_execute)
def test_execution_reject_example(mock_original_execute):
    # Test that the example of how to use the on_executing_start hook in the
    # docs actually works

    class RejectSomeQueries(Extension):
        def on_execute(self):
            # Reject all operations called "RejectMe"
            execution_context = self.execution_context
            if execution_context.operation_name == "RejectMe":
                self.execution_context.result = GraphQLExecutionResult(
                    data=None,
                    errors=[GraphQLError("Well you asked for it")],
                )

    @strawberry.type
    class Query:
        @strawberry.field
        def ping(self) -> str:
            return "pong"

    schema = strawberry.Schema(
        Query,
        extensions=[
            RejectSomeQueries,
        ],
    )

    query = """
        query TestQuery {
            ping
        }
    """
    result = schema.execute_sync(query, operation_name="TestQuery")
    assert not result.errors
    assert result.data == {
        "ping": "pong",
    }

    assert mock_original_execute.call_count == 1

    query = """
        query RejectMe {
            ping
        }
    """
    result = schema.execute_sync(query, operation_name="RejectMe")
    assert result.errors == [GraphQLError("Well you asked for it")]

    assert mock_original_execute.call_count == 1


def test_extend_error_format_example():
    # Test that the example of how to extend error format

    class ExtendErrorFormat(Extension):
        def on_operation(self):
            yield
            result = self.execution_context.result
            if getattr(result, "errors", None):
                result.errors = [
                    StrawberryGraphQLError(
                        extensions={"additional_key": "additional_value"},
                        nodes=error.nodes,
                        source=error.source,
                        positions=error.positions,
                        path=error.path,
                        original_error=error.original_error,
                        message=error.message,
                    )
                    for error in result.errors
                ]

    @strawberry.type
    class Query:
        @strawberry.field
        def ping(self) -> str:
            raise Exception("This error occurred while querying the ping field")

    schema = strawberry.Schema(query=Query, extensions=[ExtendErrorFormat])
    query = """
        query TestQuery {
            ping
        }
    """

    result = schema.execute_sync(query)
    assert result.errors[0].extensions == {"additional_key": "additional_value"}
    assert (
        result.errors[0].message == "This error occurred while querying the ping field"
    )
    assert result.data is None<|MERGE_RESOLUTION|>--- conflicted
+++ resolved
@@ -1,11 +1,8 @@
-<<<<<<< HEAD
-=======
 import contextlib
 import dataclasses
->>>>>>> a82a147c
 import json
 import warnings
-from typing import AsyncIterator, NamedTuple, Optional, Type, Union
+from typing import Optional, Type
 from unittest.mock import patch
 
 import pytest
@@ -143,11 +140,10 @@
     assert root_value == "ROOT"
 
 
-class DefaultSchemaQuery(NamedTuple):
+@dataclasses.dataclass
+class DefaultSchemaQuery:
     query_type: type
     query: str
-    subscription: str
-    subscription_type: type
 
 
 class TestAbleExtension(Extension):
@@ -164,14 +160,7 @@
 
 
 @pytest.fixture()
-def schema_helper() -> DefaultSchemaQuery:
-    @strawberry.type
-    class Subscription:
-        @strawberry.subscription
-        async def count(self) -> AsyncIterator[Union[None, int]]:
-            for i in range(5):
-                yield i
-
+def default_query_types_and_query() -> DefaultSchemaQuery:
     @strawberry.type
     class Person:
         name: str = "Jess"
@@ -183,13 +172,7 @@
             return Person()
 
     query = "query TestQuery { person { name } }"
-    subscription = "subscription TestSubscription { count }"
-    return DefaultSchemaQuery(
-        query_type=Query,
-        query=query,
-        subscription_type=Subscription,
-        subscription=subscription,
-    )
+    return DefaultSchemaQuery(query_type=Query, query=query)
 
 
 @pytest.fixture()
@@ -261,19 +244,21 @@
 
 
 @pytest.mark.asyncio
-async def test_async_extension_hooks(schema_helper, async_extension):
+async def test_async_extension_hooks(default_query_types_and_query, async_extension):
     schema = strawberry.Schema(
-        query=schema_helper.query_type, extensions=[async_extension]
-    )
-
-    result = await schema.execute(schema_helper.query)
+        query=default_query_types_and_query.query_type, extensions=[async_extension]
+    )
+
+    result = await schema.execute(default_query_types_and_query.query)
     assert result.errors is None
 
     async_extension.preform_test()
 
 
 @pytest.mark.asyncio
-async def test_mixed_sync_and_async_extension_hooks(schema_helper, sync_extension):
+async def test_mixed_sync_and_async_extension_hooks(
+    default_query_types_and_query, sync_extension
+):
     class MyExtension(sync_extension):
         async def on_request(self):
             self.called_hooks.add(1)
@@ -295,15 +280,14 @@
         def person(self) -> Person:
             return Person()
 
-    schema = strawberry.Schema(query=schema_helper.query_type, extensions=[MyExtension])
-    result = await schema.execute(schema_helper.query)
+    schema = strawberry.Schema(
+        query=default_query_types_and_query.query_type, extensions=[MyExtension]
+    )
+    result = await schema.execute(default_query_types_and_query.query)
     assert result.errors is None
     MyExtension.preform_test()
 
 
-<<<<<<< HEAD
-async def test_sync_extension_hooks(schema_helper, sync_extension):
-=======
 async def test_execution_order(default_query_types_and_query):
     called_hooks = []
 
@@ -373,21 +357,20 @@
 
 
 async def test_sync_extension_hooks(default_query_types_and_query, sync_extension):
->>>>>>> a82a147c
     schema = strawberry.Schema(
-        query=schema_helper.query_type,
+        query=default_query_types_and_query.query_type,
         extensions=[
             sync_extension,
         ],
     )
 
-    result = schema.execute_sync(schema_helper.query)
+    result = schema.execute_sync(default_query_types_and_query.query)
     assert result.errors is None
 
     sync_extension.preform_test()
 
 
-async def test_extension_no_yield(schema_helper):
+async def test_extension_no_yield(default_query_types_and_query):
     class SyncExt(TestAbleExtension):
         expected = {1, 2}
 
@@ -397,27 +380,14 @@
         async def on_parse(self):
             self.called_hooks.add(2)
 
-    schema = strawberry.Schema(query=schema_helper.query_type, extensions=[SyncExt])
-
-    result = await schema.execute(schema_helper.query)
+    schema = strawberry.Schema(
+        query=default_query_types_and_query.query_type, extensions=[SyncExt]
+    )
+
+    result = await schema.execute(default_query_types_and_query.query)
     assert result.errors is None
 
     SyncExt.preform_test()
-
-
-async def test_subscription_operation_extension(schema_helper, async_extension):
-
-    schema = strawberry.Schema(
-        query=schema_helper.query_type,
-        subscription=schema_helper.subscription_type,
-        extensions=[async_extension],
-    )
-    counter = []
-    async for res in await schema.subscribe(schema_helper.subscription):
-        assert res.errors is None
-        counter.append(res.data["count"])
-    assert len(counter) == 5
-    async_extension.preform_test()
 
 
 async def test_old_style_extensions():
