import datetime
from typing import Generic, List, Optional, TypeVar, Union

import pytest

import strawberry
from strawberry.type import StrawberryList, StrawberryOptional, StrawberryTypeVar
from strawberry.union import StrawberryUnion

T = TypeVar("T")


def test_basic_generic():
    directive = object()

    @strawberry.type
    class Edge(Generic[T]):
        node_field: T = strawberry.field(directives=[directive])

    definition = Edge.__strawberry_definition__
    assert definition.is_generic
    assert definition.type_params == [T]

    [field] = definition.fields
    assert field.python_name == "node_field"
    assert isinstance(field.type, StrawberryTypeVar)
    assert field.type.type_var is T

    # let's make a copy of this generic type
    copy = Edge.__strawberry_definition__.copy_with({T: str})

    definition_copy = copy.__strawberry_definition__

    assert not definition_copy.is_generic
    assert definition_copy.type_params == []

    [field_copy] = definition_copy.fields
    assert field_copy.python_name == "node_field"
    assert field_copy.type is str
    assert field_copy.directives == [directive]
    assert id(field_copy.directives) != id(field.directives)


def test_generics_nested():
    @strawberry.type
    class Edge(Generic[T]):
        node: T

    @strawberry.type
    class Connection(Generic[T]):
        edge: Edge[T]

    definition = Connection.__strawberry_definition__
    assert definition.is_generic
    assert definition.type_params == [T]

    [field] = definition.fields
    assert field.python_name == "edge"
    assert field.type.__strawberry_definition__.type_params == [T]

    # let's make a copy of this generic type
    definition_copy = Connection.__strawberry_definition__.copy_with(
        {T: str}
    ).__strawberry_definition__

    assert not definition_copy.is_generic
    assert definition_copy.type_params == []

    [field_copy] = definition_copy.fields
    assert field_copy.python_name == "edge"


def test_generics_name():
    @strawberry.type(name="AnotherName")
    class EdgeName:
        node: str

    @strawberry.type
    class Connection(Generic[T]):
        edge: T

    definition_copy = Connection.__strawberry_definition__.copy_with(
        {T: EdgeName}
    ).__strawberry_definition__

    assert not definition_copy.is_generic
    assert definition_copy.type_params == []

    [field_copy] = definition_copy.fields
    assert field_copy.python_name == "edge"


def test_generics_nested_in_list():
    @strawberry.type
    class Edge(Generic[T]):
        node: T

    @strawberry.type
    class Connection(Generic[T]):
        edges: List[Edge[T]]

    definition = Connection.__strawberry_definition__
    assert definition.is_generic
    assert definition.type_params == [T]

    [field] = definition.fields
    assert field.python_name == "edges"
    assert isinstance(field.type, StrawberryList)
    assert field.type.of_type.__strawberry_definition__.type_params == [T]

    # let's make a copy of this generic type
    definition_copy = Connection.__strawberry_definition__.copy_with(
        {T: str}
    ).__strawberry_definition__

    assert not definition_copy.is_generic
    assert definition_copy.type_params == []

    [field_copy] = definition_copy.fields
    assert field_copy.python_name == "edges"
    assert isinstance(field_copy.type, StrawberryList)


def test_list_inside_generic():
    T = TypeVar("T")

    @strawberry.type
    class Value(Generic[T]):
        valuation_date: datetime.date
        value: T

    @strawberry.type
    class Foo:
        string: Value[str]
        strings: Value[List[str]]
        optional_string: Value[Optional[str]]
        optional_strings: Value[Optional[List[str]]]

    definition = Foo.__strawberry_definition__
    assert not definition.is_generic
    [
        string_field,
        strings_field,
        optional_string_field,
        optional_strings_field,
    ] = definition.fields
    assert string_field.python_name == "string"
    assert strings_field.python_name == "strings"
    assert optional_string_field.python_name == "optional_string"
    assert optional_strings_field.python_name == "optional_strings"


def test_generic_with_optional():
    @strawberry.type
    class Edge(Generic[T]):
        node: Optional[T]

    definition = Edge.__strawberry_definition__
    assert definition.is_generic
    assert definition.type_params == [T]

    [field] = definition.fields
    assert field.python_name == "node"
    assert isinstance(field.type, StrawberryOptional)
    assert isinstance(field.type.of_type, StrawberryTypeVar)
    assert field.type.of_type.type_var is T

    # let's make a copy of this generic type
    definition_copy = Edge.__strawberry_definition__.copy_with(
        {T: str}
    ).__strawberry_definition__

    assert not definition_copy.is_generic
    assert definition_copy.type_params == []

    [field_copy] = definition_copy.fields
    assert field_copy.python_name == "node"
    assert isinstance(field_copy.type, StrawberryOptional)
    assert field_copy.type.of_type is str


def test_generic_with_list():
    @strawberry.type
    class Connection(Generic[T]):
        edges: List[T]

    definition = Connection.__strawberry_definition__
    assert definition.is_generic
    assert definition.type_params == [T]

    [field] = definition.fields
    assert field.python_name == "edges"
    assert isinstance(field.type, StrawberryList)
    assert isinstance(field.type.of_type, StrawberryTypeVar)
    assert field.type.of_type.type_var is T

    # let's make a copy of this generic type
    definition_copy = Connection.__strawberry_definition__.copy_with(
        {T: str}
    ).__strawberry_definition__

    assert not definition_copy.is_generic
    assert definition_copy.type_params == []

    [field_copy] = definition_copy.fields
    assert field_copy.python_name == "edges"
    assert isinstance(field_copy.type, StrawberryList)
    assert field_copy.type.of_type is str


def test_generic_with_list_of_optionals():
    @strawberry.type
    class Connection(Generic[T]):
        edges: List[Optional[T]]

    definition = Connection.__strawberry_definition__
    assert definition.is_generic
    assert definition.type_params == [T]

    [field] = definition.fields
    assert field.python_name == "edges"
    assert isinstance(field.type, StrawberryList)
    assert isinstance(field.type.of_type, StrawberryOptional)
    assert isinstance(field.type.of_type.of_type, StrawberryTypeVar)
    assert field.type.of_type.of_type.type_var is T

    # let's make a copy of this generic type
    definition_copy = Connection.__strawberry_definition__.copy_with(
        {T: str}
    ).__strawberry_definition__

    assert not definition_copy.is_generic
    assert definition_copy.type_params == []

    [field_copy] = definition_copy.fields
    assert field_copy.python_name == "edges"
    assert isinstance(field_copy.type, StrawberryList)
    assert isinstance(field_copy.type.of_type, StrawberryOptional)
    assert field_copy.type.of_type.of_type is str


def test_generics_with_unions():
    @strawberry.type
    class Error:
        message: str

    @strawberry.type
    class Edge(Generic[T]):
        node: Union[Error, T]

    definition = Edge.__strawberry_definition__
    assert definition.type_params == [T]

    [field] = definition.fields
    assert field.python_name == "node"
    assert isinstance(field.type, StrawberryUnion)
    assert field.type.types == (Error, T)

    # let's make a copy of this generic type
    @strawberry.type
    class Node:
        name: str

    definition_copy = Edge.__strawberry_definition__.copy_with(
        {T: Node}
    ).__strawberry_definition__

    assert not definition_copy.is_generic
    assert definition_copy.type_params == []

    [field_copy] = definition_copy.fields
    assert field_copy.python_name == "node"
    assert isinstance(field_copy.type, StrawberryUnion)
    assert field_copy.type.types == (Error, Node)


def test_using_generics():
    @strawberry.type
    class Edge(Generic[T]):
        node: T

    @strawberry.type
    class User:
        name: str

    @strawberry.type
    class Query:
        user: Edge[User]

    definition = Query.__strawberry_definition__

    [field] = definition.fields
    assert field.python_name == "user"

    user_edge_definition = field.type.__strawberry_definition__
    assert not user_edge_definition.is_generic

    [node_field] = user_edge_definition.fields
    assert node_field.python_name == "node"
    assert node_field.type is User


def test_using_generics_nested():
    @strawberry.type
    class Edge(Generic[T]):
        node: T

    @strawberry.type
    class Connection(Generic[T]):
        edges: Edge[T]

    @strawberry.type
    class User:
        name: str

    @strawberry.type
    class Query:
        users: Connection[User]

    connection_definition = Connection.__strawberry_definition__
    assert connection_definition.is_generic
    assert connection_definition.type_params == [T]

    query_definition = Query.__strawberry_definition__

    [user_field] = query_definition.fields
    assert user_field.python_name == "users"

    user_connection_definition = user_field.type.__strawberry_definition__
    assert not user_connection_definition.is_generic

    [edges_field] = user_connection_definition.fields
    assert edges_field.python_name == "edges"


def test_using_generics_raises_when_missing_annotation():
    @strawberry.type
    class Edge(Generic[T]):
        node: T

    @strawberry.type
    class User:
        name: str

    error_message = (
        f'Query fields cannot be resolved. The type "{Edge!r}" '
        "is generic, but no type has been passed"
    )

    @strawberry.type
    class Query:
        user: Edge

    with pytest.raises(TypeError, match=error_message):
        strawberry.Schema(Query)


def test_using_generics_raises_when_missing_annotation_nested():
    @strawberry.type
    class Edge(Generic[T]):
        node: T

    @strawberry.type
    class Connection(Generic[T]):
        edges: List[Edge[T]]

    @strawberry.type
    class User:
        name: str

    error_message = (
        f'Query fields cannot be resolved. The type "{Connection!r}" '
        "is generic, but no type has been passed"
    )

    @strawberry.type
    class Query:
        users: Connection

    with pytest.raises(TypeError, match=error_message):
        strawberry.Schema(Query)


def test_generics_inside_optional():
    @strawberry.type
    class Error:
        message: str

    @strawberry.type
    class Edge(Generic[T]):
        node: T

    @strawberry.type
    class Query:
        user: Optional[Edge[str]]

    query_definition = Query.__strawberry_definition__
    assert query_definition.type_params == []

    [field] = query_definition.fields
    assert field.python_name == "user"
    assert isinstance(field.type, StrawberryOptional)

    str_edge_definition = field.type.of_type.__strawberry_definition__
    assert not str_edge_definition.is_generic


def test_generics_inside_list():
    @strawberry.type
    class Error:
        message: str

    @strawberry.type
    class Edge(Generic[T]):
        node: T

    @strawberry.type
    class Query:
        user: List[Edge[str]]

    query_definition = Query.__strawberry_definition__
    assert query_definition.type_params == []

    [field] = query_definition.fields
    assert field.python_name == "user"
    assert isinstance(field.type, StrawberryList)

    str_edge_definition = field.type.of_type.__strawberry_definition__
    assert not str_edge_definition.is_generic


def test_generics_inside_unions():
    @strawberry.type
    class Error:
        message: str

    @strawberry.type
    class Edge(Generic[T]):
        node: T

    @strawberry.type
    class Query:
        user: Union[Edge[str], Error]

    query_definition = Query.__strawberry_definition__
    assert query_definition.type_params == []

    [field] = query_definition.fields
    assert field.python_name == "user"
    assert not isinstance(field.type, StrawberryOptional)

    union = field.type
    assert isinstance(union, StrawberryUnion)
    assert not union.types[0].__strawberry_definition__.is_generic


def test_multiple_generics_inside_unions():
    @strawberry.type
    class Edge(Generic[T]):
        node: T

    @strawberry.type
    class Query:
        user: Union[Edge[int], Edge[str]]

    query_definition = Query.__strawberry_definition__
    assert query_definition.type_params == []

    [user_field] = query_definition.fields
    assert user_field.python_name == "user"
    assert not isinstance(user_field.type, StrawberryOptional)

    union = user_field.type
    assert isinstance(union, StrawberryUnion)

    int_edge_definition = union.types[0].__strawberry_definition__
    assert not int_edge_definition.is_generic
    assert int_edge_definition.fields[0].type is int

    str_edge_definition = union.types[1].__strawberry_definition__
    assert not str_edge_definition.is_generic
    assert str_edge_definition.fields[0].type is str


def test_union_inside_generics():
    @strawberry.type
    class Dog:
        name: str

    @strawberry.type
    class Cat:
        name: str

    @strawberry.type
    class Connection(Generic[T]):
        nodes: List[T]

    DogCat = strawberry.union("DogCat", (Dog, Cat))

    @strawberry.type
    class Query:
        connection: Connection[DogCat]

    query_definition = Query.__strawberry_definition__
    assert query_definition.type_params == []

    [connection_field] = query_definition.fields
    assert connection_field.python_name == "connection"
    assert not isinstance(connection_field, StrawberryOptional)

    dog_cat_connection_definition = connection_field.type.__strawberry_definition__

    [node_field] = dog_cat_connection_definition.fields
    assert isinstance(node_field.type, StrawberryList)

    union = dog_cat_connection_definition.fields[0].type.of_type
    assert isinstance(union, StrawberryUnion)


def test_anonymous_union_inside_generics():
    @strawberry.type
    class Dog:
        name: str

    @strawberry.type
    class Cat:
        name: str

    @strawberry.type
    class Connection(Generic[T]):
        nodes: List[T]

    @strawberry.type
    class Query:
        connection: Connection[Union[Dog, Cat]]

    definition = Query.__strawberry_definition__
    assert definition.type_params == []

    [connection_field] = definition.fields
    assert connection_field.python_name == "connection"

    dog_cat_connection_definition = connection_field.type.__strawberry_definition__

    [node_field] = dog_cat_connection_definition.fields
    assert isinstance(node_field.type, StrawberryList)

    union = node_field.type.of_type
    assert isinstance(union, StrawberryUnion)


def test_using_generics_with_interfaces():
    @strawberry.type
    class Edge(Generic[T]):
        node: T

    @strawberry.interface
    class WithName:
        name: str

    @strawberry.type
    class Query:
        user: Edge[WithName]

    query_definition = Query.__strawberry_definition__

    [user_field] = query_definition.fields
    assert user_field.python_name == "user"

    with_name_definition = user_field.type.__strawberry_definition__
    assert not with_name_definition.is_generic

    [node_field] = with_name_definition.fields
    assert node_field.python_name == "node"
    assert node_field.type is WithName


def test_generic_with_arguments():
    T = TypeVar("T")

    @strawberry.type
    class Collection(Generic[T]):
        @strawberry.field
        def by_id(self, ids: List[int]) -> List[T]:
            return []

    @strawberry.type
    class Post:
        name: str

    @strawberry.type
    class Query:
        user: Collection[Post]

    query_definition = Query.__strawberry_definition__

    [user_field] = query_definition.fields
    assert user_field.python_name == "user"

    post_collection_definition = user_field.type.__strawberry_definition__
    assert not post_collection_definition.is_generic

    [by_id_field] = post_collection_definition.fields
    assert by_id_field.python_name == "by_id"
    assert isinstance(by_id_field.type, StrawberryList)
    assert by_id_field.type.of_type is Post

    [ids_argument] = by_id_field.arguments
    assert ids_argument.python_name == "ids"
    assert isinstance(ids_argument.type, StrawberryList)
    assert ids_argument.type.of_type is int


def test_federation():
    @strawberry.federation.type(keys=["id"])
    class Edge(Generic[T]):
        id: strawberry.ID
        node_field: T

    definition_copy = Edge.__strawberry_definition__.copy_with(
        {T: str}
    ).__strawberry_definition__

    assert not definition_copy.is_generic
    assert definition_copy.type_params == []
<<<<<<< HEAD
    assert definition_copy.directives == Edge.__strawberry_definition__.directives
=======
    assert definition_copy.directives == Edge._type_definition.directives
    assert id(definition_copy.directives) != (Edge._type_definition.directives)
>>>>>>> 170f1794

    [field1_copy, field2_copy] = definition_copy.fields

    assert field1_copy.python_name == "id"
    assert field1_copy.type is strawberry.ID

    assert field2_copy.python_name == "node_field"
    assert field2_copy.type is str<|MERGE_RESOLUTION|>--- conflicted
+++ resolved
@@ -4,7 +4,12 @@
 import pytest
 
 import strawberry
-from strawberry.type import StrawberryList, StrawberryOptional, StrawberryTypeVar
+from strawberry.type import (
+    StrawberryList,
+    StrawberryOptional,
+    StrawberryTypeVar,
+    get_object_definition_strict,
+)
 from strawberry.union import StrawberryUnion
 
 T = TypeVar("T")
@@ -17,7 +22,7 @@
     class Edge(Generic[T]):
         node_field: T = strawberry.field(directives=[directive])
 
-    definition = Edge.__strawberry_definition__
+    definition = get_object_definition_strict(Edge)
     assert definition.is_generic
     assert definition.type_params == [T]
 
@@ -27,9 +32,9 @@
     assert field.type.type_var is T
 
     # let's make a copy of this generic type
-    copy = Edge.__strawberry_definition__.copy_with({T: str})
-
-    definition_copy = copy.__strawberry_definition__
+    copy = get_object_definition_strict(Edge).copy_with({T: str})
+
+    definition_copy = get_object_definition_strict(copy)
 
     assert not definition_copy.is_generic
     assert definition_copy.type_params == []
@@ -38,7 +43,6 @@
     assert field_copy.python_name == "node_field"
     assert field_copy.type is str
     assert field_copy.directives == [directive]
-    assert id(field_copy.directives) != id(field.directives)
 
 
 def test_generics_nested():
@@ -50,18 +54,18 @@
     class Connection(Generic[T]):
         edge: Edge[T]
 
-    definition = Connection.__strawberry_definition__
+    definition = get_object_definition_strict(Connection)
     assert definition.is_generic
     assert definition.type_params == [T]
 
     [field] = definition.fields
     assert field.python_name == "edge"
-    assert field.type.__strawberry_definition__.type_params == [T]
+    assert get_object_definition_strict(field.type).type_params == [T]
 
     # let's make a copy of this generic type
-    definition_copy = Connection.__strawberry_definition__.copy_with(
-        {T: str}
-    ).__strawberry_definition__
+    definition_copy = get_object_definition_strict(
+        get_object_definition_strict(Connection).copy_with({T: str})
+    )
 
     assert not definition_copy.is_generic
     assert definition_copy.type_params == []
@@ -79,9 +83,9 @@
     class Connection(Generic[T]):
         edge: T
 
-    definition_copy = Connection.__strawberry_definition__.copy_with(
-        {T: EdgeName}
-    ).__strawberry_definition__
+    definition_copy = get_object_definition_strict(
+        get_object_definition_strict(Connection).copy_with({T: EdgeName})
+    )
 
     assert not definition_copy.is_generic
     assert definition_copy.type_params == []
@@ -99,19 +103,19 @@
     class Connection(Generic[T]):
         edges: List[Edge[T]]
 
-    definition = Connection.__strawberry_definition__
+    definition = get_object_definition_strict(Connection)
     assert definition.is_generic
     assert definition.type_params == [T]
 
     [field] = definition.fields
     assert field.python_name == "edges"
     assert isinstance(field.type, StrawberryList)
-    assert field.type.of_type.__strawberry_definition__.type_params == [T]
+    assert get_object_definition_strict(field.type.of_type).type_params == [T]
 
     # let's make a copy of this generic type
-    definition_copy = Connection.__strawberry_definition__.copy_with(
-        {T: str}
-    ).__strawberry_definition__
+    definition_copy = get_object_definition_strict(
+        Connection.__strawberry_definition__.copy_with({T: str})
+    )
 
     assert not definition_copy.is_generic
     assert definition_copy.type_params == []
@@ -287,12 +291,12 @@
     class Query:
         user: Edge[User]
 
-    definition = Query.__strawberry_definition__
+    definition = get_object_definition_strict(Query)
 
     [field] = definition.fields
     assert field.python_name == "user"
 
-    user_edge_definition = field.type.__strawberry_definition__
+    user_edge_definition = get_object_definition_strict(field.type)
     assert not user_edge_definition.is_generic
 
     [node_field] = user_edge_definition.fields
@@ -321,12 +325,12 @@
     assert connection_definition.is_generic
     assert connection_definition.type_params == [T]
 
-    query_definition = Query.__strawberry_definition__
+    query_definition = get_object_definition_strict(Query)
 
     [user_field] = query_definition.fields
     assert user_field.python_name == "users"
 
-    user_connection_definition = user_field.type.__strawberry_definition__
+    user_connection_definition = get_object_definition_strict(user_field.type)
     assert not user_connection_definition.is_generic
 
     [edges_field] = user_connection_definition.fields
@@ -394,7 +398,7 @@
     class Query:
         user: Optional[Edge[str]]
 
-    query_definition = Query.__strawberry_definition__
+    query_definition = get_object_definition_strict(Query)
     assert query_definition.type_params == []
 
     [field] = query_definition.fields
@@ -418,7 +422,7 @@
     class Query:
         user: List[Edge[str]]
 
-    query_definition = Query.__strawberry_definition__
+    query_definition = get_object_definition_strict(Query)
     assert query_definition.type_params == []
 
     [field] = query_definition.fields
@@ -442,7 +446,7 @@
     class Query:
         user: Union[Edge[str], Error]
 
-    query_definition = Query.__strawberry_definition__
+    query_definition = get_object_definition_strict(Query)
     assert query_definition.type_params == []
 
     [field] = query_definition.fields
@@ -463,7 +467,7 @@
     class Query:
         user: Union[Edge[int], Edge[str]]
 
-    query_definition = Query.__strawberry_definition__
+    query_definition = get_object_definition_strict(Query)
     assert query_definition.type_params == []
 
     [user_field] = query_definition.fields
@@ -501,14 +505,14 @@
     class Query:
         connection: Connection[DogCat]
 
-    query_definition = Query.__strawberry_definition__
+    query_definition = get_object_definition_strict(Query)
     assert query_definition.type_params == []
 
     [connection_field] = query_definition.fields
     assert connection_field.python_name == "connection"
     assert not isinstance(connection_field, StrawberryOptional)
 
-    dog_cat_connection_definition = connection_field.type.__strawberry_definition__
+    dog_cat_connection_definition = get_object_definition_strict(connection_field.type)
 
     [node_field] = dog_cat_connection_definition.fields
     assert isinstance(node_field.type, StrawberryList)
@@ -534,13 +538,13 @@
     class Query:
         connection: Connection[Union[Dog, Cat]]
 
-    definition = Query.__strawberry_definition__
+    definition = get_object_definition_strict(Query)
     assert definition.type_params == []
 
     [connection_field] = definition.fields
     assert connection_field.python_name == "connection"
 
-    dog_cat_connection_definition = connection_field.type.__strawberry_definition__
+    dog_cat_connection_definition = get_object_definition_strict(connection_field.type)
 
     [node_field] = dog_cat_connection_definition.fields
     assert isinstance(node_field.type, StrawberryList)
@@ -562,12 +566,12 @@
     class Query:
         user: Edge[WithName]
 
-    query_definition = Query.__strawberry_definition__
+    query_definition = get_object_definition_strict(Query)
 
     [user_field] = query_definition.fields
     assert user_field.python_name == "user"
 
-    with_name_definition = user_field.type.__strawberry_definition__
+    with_name_definition = get_object_definition_strict(user_field.type)
     assert not with_name_definition.is_generic
 
     [node_field] = with_name_definition.fields
@@ -592,12 +596,12 @@
     class Query:
         user: Collection[Post]
 
-    query_definition = Query.__strawberry_definition__
+    query_definition = get_object_definition_strict(Query)
 
     [user_field] = query_definition.fields
     assert user_field.python_name == "user"
 
-    post_collection_definition = user_field.type.__strawberry_definition__
+    post_collection_definition = get_object_definition_strict(user_field.type)
     assert not post_collection_definition.is_generic
 
     [by_id_field] = post_collection_definition.fields
@@ -623,12 +627,7 @@
 
     assert not definition_copy.is_generic
     assert definition_copy.type_params == []
-<<<<<<< HEAD
     assert definition_copy.directives == Edge.__strawberry_definition__.directives
-=======
-    assert definition_copy.directives == Edge._type_definition.directives
-    assert id(definition_copy.directives) != (Edge._type_definition.directives)
->>>>>>> 170f1794
 
     [field1_copy, field2_copy] = definition_copy.fields
 
